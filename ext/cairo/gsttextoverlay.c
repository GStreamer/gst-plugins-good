--- conflicted
+++ resolved
@@ -284,13 +284,8 @@
   gst_collect_pads2_set_function (overlay->collect,
       GST_DEBUG_FUNCPTR (gst_text_overlay_collected), overlay);
 
-<<<<<<< HEAD
-  overlay->video_collect_data = gst_collect_pads_add_pad (overlay->collect,
-      overlay->video_sinkpad, sizeof (GstCollectData), NULL);
-=======
   overlay->video_collect_data = gst_collect_pads2_add_pad (overlay->collect,
       overlay->video_sinkpad, sizeof (GstCollectData2));
->>>>>>> 2b2c0940
 
   /* FIXME: hacked way to override/extend the event function of
    * GstCollectPads2; because it sets its own event function giving the
@@ -645,13 +640,8 @@
   GST_DEBUG_OBJECT (overlay, "Text pad linked");
 
   if (overlay->text_collect_data == NULL) {
-<<<<<<< HEAD
-    overlay->text_collect_data = gst_collect_pads_add_pad (overlay->collect,
-        overlay->text_sinkpad, sizeof (GstCollectData), NULL);
-=======
     overlay->text_collect_data = gst_collect_pads2_add_pad (overlay->collect,
         overlay->text_sinkpad, sizeof (GstCollectData2));
->>>>>>> 2b2c0940
   }
 
   overlay->need_render = TRUE;
