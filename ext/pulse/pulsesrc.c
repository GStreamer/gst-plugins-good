/*
 *  GStreamer pulseaudio plugin
 *
 *  Copyright (c) 2004-2008 Lennart Poettering
 *
 *  gst-pulse is free software; you can redistribute it and/or modify
 *  it under the terms of the GNU Lesser General Public License as
 *  published by the Free Software Foundation; either version 2.1 of the
 *  License, or (at your option) any later version.
 *
 *  gst-pulse is distributed in the hope that it will be useful, but
 *  WITHOUT ANY WARRANTY; without even the implied warranty of
 *  MERCHANTABILITY or FITNESS FOR A PARTICULAR PURPOSE. See the GNU
 *  Lesser General Public License for more details.
 *
 *  You should have received a copy of the GNU Lesser General Public
 *  License along with gst-pulse; if not, write to the Free Software
 *  Foundation, Inc., 59 Temple Place, Suite 330, Boston, MA 02111-1307
 *  USA.
 */

/**
 * SECTION:element-pulsesrc
 * @see_also: pulsesink, pulsemixer
 *
 * This element captures audio from a
 * <ulink href="http://www.pulseaudio.org">PulseAudio sound server</ulink>.
 *
 * <refsect2>
 * <title>Example pipelines</title>
 * |[
 * gst-launch -v pulsesrc ! audioconvert ! vorbisenc ! oggmux ! filesink location=alsasrc.ogg
 * ]| Record from a sound card using pulseaudio and encode to Ogg/Vorbis.
 * </refsect2>
 */

#ifdef HAVE_CONFIG_H
#include "config.h"
#endif

#include <string.h>
#include <stdio.h>

#include <gst/base/gstbasesrc.h>
#include <gst/gsttaglist.h>
#ifdef HAVE_PULSE_1_0
#include <gst/interfaces/streamvolume.h>
#endif

#include "pulsesrc.h"
#include "pulseutil.h"
#include "pulsemixerctrl.h"

GST_DEBUG_CATEGORY_EXTERN (pulse_debug);
#define GST_CAT_DEFAULT pulse_debug

#define DEFAULT_SERVER            NULL
#define DEFAULT_DEVICE            NULL
#define DEFAULT_DEVICE_NAME       NULL

#ifdef HAVE_PULSE_1_0
#define DEFAULT_VOLUME          1.0
#define DEFAULT_MUTE            FALSE
#define MAX_VOLUME              10.0
#endif

enum
{
  PROP_0,
  PROP_SERVER,
  PROP_DEVICE,
  PROP_DEVICE_NAME,
  PROP_CLIENT,
  PROP_STREAM_PROPERTIES,
  PROP_SOURCE_OUTPUT_INDEX,
#ifdef HAVE_PULSE_1_0
  PROP_VOLUME,
  PROP_MUTE,
#endif
  PROP_LAST
};

static void gst_pulsesrc_destroy_stream (GstPulseSrc * pulsesrc);
static void gst_pulsesrc_destroy_context (GstPulseSrc * pulsesrc);

static void gst_pulsesrc_set_property (GObject * object, guint prop_id,
    const GValue * value, GParamSpec * pspec);
static void gst_pulsesrc_get_property (GObject * object, guint prop_id,
    GValue * value, GParamSpec * pspec);
static void gst_pulsesrc_finalize (GObject * object);

static gboolean gst_pulsesrc_set_corked (GstPulseSrc * psrc, gboolean corked,
    gboolean wait);
static gboolean gst_pulsesrc_open (GstAudioSrc * asrc);

static gboolean gst_pulsesrc_close (GstAudioSrc * asrc);

static gboolean gst_pulsesrc_prepare (GstAudioSrc * asrc,
    GstAudioRingBufferSpec * spec);

static gboolean gst_pulsesrc_unprepare (GstAudioSrc * asrc);

static guint gst_pulsesrc_read (GstAudioSrc * asrc, gpointer data,
    guint length);
static guint gst_pulsesrc_delay (GstAudioSrc * asrc);

static void gst_pulsesrc_reset (GstAudioSrc * src);

static gboolean gst_pulsesrc_negotiate (GstBaseSrc * basesrc);

static GstStateChangeReturn gst_pulsesrc_change_state (GstElement *
    element, GstStateChange transition);

#if (G_BYTE_ORDER == G_LITTLE_ENDIAN)
# define FORMATS "{ S16LE, S16BE, F32LE, F32BE, S32LE, S32BE, U8 }"
#else
# define FORMATS "{ S16BE, S16LE, F32BE, F32LE, S32BE, S32LE, U8 }"
#endif

static GstStaticPadTemplate pad_template = GST_STATIC_PAD_TEMPLATE ("src",
    GST_PAD_SRC,
    GST_PAD_ALWAYS,
    GST_STATIC_CAPS ("audio/x-raw, "
        "format = (string) " FORMATS ", "
        "rate = (int) [ 1, MAX ], "
        "channels = (int) [ 1, 32 ];"
        "audio/x-alaw, "
        "rate = (int) [ 1, MAX], "
        "channels = (int) [ 1, 32 ];"
        "audio/x-mulaw, "
        "rate = (int) [ 1, MAX], " "channels = (int) [ 1, 32 ]")
    );


<<<<<<< HEAD
GST_IMPLEMENT_PULSEMIXER_CTRL_METHODS (GstPulseSrc, gst_pulsesrc);
GST_IMPLEMENT_PULSEPROBE_METHODS (GstPulseSrc, gst_pulsesrc);

#define gst_pulsesrc_parent_class parent_class
G_DEFINE_TYPE_WITH_CODE (GstPulseSrc, gst_pulsesrc, GST_TYPE_AUDIO_SRC,
    G_IMPLEMENT_INTERFACE (GST_TYPE_MIXER, gst_pulsesrc_mixer_interface_init);
    G_IMPLEMENT_INTERFACE (GST_TYPE_PROPERTY_PROBE,
        gst_pulsesrc_property_probe_interface_init));
=======
#ifdef HAVE_PULSE_1_0
  if (interface_type == GST_TYPE_STREAM_VOLUME)
    return TRUE;
#endif

  return FALSE;
}

static void
gst_pulsesrc_implements_interface_init (GstImplementsInterfaceClass * klass)
{
  klass->supported = gst_pulsesrc_interface_supported;
}

static void
gst_pulsesrc_init_interfaces (GType type)
{
#ifdef HAVE_PULSE_1_0
  static const GInterfaceInfo svol_iface_info = {
    NULL, NULL, NULL,
  };
#endif
  static const GInterfaceInfo implements_iface_info = {
    (GInterfaceInitFunc) gst_pulsesrc_implements_interface_init,
    NULL,
    NULL,
  };
  static const GInterfaceInfo mixer_iface_info = {
    (GInterfaceInitFunc) gst_pulsesrc_mixer_interface_init,
    NULL,
    NULL,
  };
  static const GInterfaceInfo probe_iface_info = {
    (GInterfaceInitFunc) gst_pulsesrc_property_probe_interface_init,
    NULL,
    NULL,
  };

#ifdef HAVE_PULSE_1_0
  g_type_add_interface_static (type, GST_TYPE_STREAM_VOLUME, &svol_iface_info);
#endif
  g_type_add_interface_static (type, GST_TYPE_IMPLEMENTS_INTERFACE,
      &implements_iface_info);
  g_type_add_interface_static (type, GST_TYPE_MIXER, &mixer_iface_info);
  g_type_add_interface_static (type, GST_TYPE_PROPERTY_PROBE,
      &probe_iface_info);
}

static void
gst_pulsesrc_base_init (gpointer g_class)
{

  static GstStaticPadTemplate pad_template = GST_STATIC_PAD_TEMPLATE ("src",
      GST_PAD_SRC,
      GST_PAD_ALWAYS,
      GST_STATIC_CAPS ("audio/x-raw-int, "
          "endianness = (int) { " ENDIANNESS " }, "
          "signed = (boolean) TRUE, "
          "width = (int) 16, "
          "depth = (int) 16, "
          "rate = (int) [ 1, MAX ], "
          "channels = (int) [ 1, 32 ];"
          "audio/x-raw-float, "
          "endianness = (int) { " ENDIANNESS " }, "
          "width = (int) 32, "
          "rate = (int) [ 1, MAX ], "
          "channels = (int) [ 1, 32 ];"
          "audio/x-raw-int, "
          "endianness = (int) { " ENDIANNESS " }, "
          "signed = (boolean) TRUE, "
          "width = (int) 32, "
          "depth = (int) 32, "
          "rate = (int) [ 1, MAX ], "
          "channels = (int) [ 1, 32 ];"
          "audio/x-raw-int, "
          "signed = (boolean) FALSE, "
          "width = (int) 8, "
          "depth = (int) 8, "
          "rate = (int) [ 1, MAX ], "
          "channels = (int) [ 1, 32 ];"
          "audio/x-alaw, "
          "rate = (int) [ 1, MAX], "
          "channels = (int) [ 1, 32 ];"
          "audio/x-mulaw, "
          "rate = (int) [ 1, MAX], " "channels = (int) [ 1, 32 ]")
      );

  GstElementClass *element_class = GST_ELEMENT_CLASS (g_class);

  gst_element_class_set_details_simple (element_class,
      "PulseAudio Audio Source",
      "Source/Audio",
      "Captures audio from a PulseAudio server", "Lennart Poettering");
  gst_element_class_add_pad_template (element_class,
      gst_static_pad_template_get (&pad_template));
}
>>>>>>> a3bc4319

static void
gst_pulsesrc_class_init (GstPulseSrcClass * klass)
{
  GObjectClass *gobject_class = G_OBJECT_CLASS (klass);
  GstAudioSrcClass *gstaudiosrc_class = GST_AUDIO_SRC_CLASS (klass);
  GstBaseSrcClass *gstbasesrc_class = GST_BASE_SRC_CLASS (klass);
  GstElementClass *gstelement_class = GST_ELEMENT_CLASS (klass);
  gchar *clientname;

  gobject_class->finalize = gst_pulsesrc_finalize;
  gobject_class->set_property = gst_pulsesrc_set_property;
  gobject_class->get_property = gst_pulsesrc_get_property;

  gstelement_class->change_state =
      GST_DEBUG_FUNCPTR (gst_pulsesrc_change_state);

  gstbasesrc_class->negotiate = GST_DEBUG_FUNCPTR (gst_pulsesrc_negotiate);

  gstaudiosrc_class->open = GST_DEBUG_FUNCPTR (gst_pulsesrc_open);
  gstaudiosrc_class->close = GST_DEBUG_FUNCPTR (gst_pulsesrc_close);
  gstaudiosrc_class->prepare = GST_DEBUG_FUNCPTR (gst_pulsesrc_prepare);
  gstaudiosrc_class->unprepare = GST_DEBUG_FUNCPTR (gst_pulsesrc_unprepare);
  gstaudiosrc_class->read = GST_DEBUG_FUNCPTR (gst_pulsesrc_read);
  gstaudiosrc_class->delay = GST_DEBUG_FUNCPTR (gst_pulsesrc_delay);
  gstaudiosrc_class->reset = GST_DEBUG_FUNCPTR (gst_pulsesrc_reset);

  /* Overwrite GObject fields */
  g_object_class_install_property (gobject_class,
      PROP_SERVER,
      g_param_spec_string ("server", "Server",
          "The PulseAudio server to connect to", DEFAULT_SERVER,
          G_PARAM_READWRITE | G_PARAM_STATIC_STRINGS));

  g_object_class_install_property (gobject_class, PROP_DEVICE,
      g_param_spec_string ("device", "Device",
          "The PulseAudio source device to connect to", DEFAULT_DEVICE,
          G_PARAM_READWRITE | G_PARAM_STATIC_STRINGS));

  g_object_class_install_property (gobject_class,
      PROP_DEVICE_NAME,
      g_param_spec_string ("device-name", "Device name",
          "Human-readable name of the sound device", DEFAULT_DEVICE_NAME,
          G_PARAM_READABLE | G_PARAM_STATIC_STRINGS));

  clientname = gst_pulse_client_name ();
  /**
   * GstPulseSrc:client
   *
   * The PulseAudio client name to use.
   *
   * Since: 0.10.27
   */
  g_object_class_install_property (gobject_class,
      PROP_CLIENT,
      g_param_spec_string ("client", "Client",
          "The PulseAudio client_name_to_use", clientname,
          G_PARAM_READWRITE | G_PARAM_STATIC_STRINGS |
          GST_PARAM_MUTABLE_READY));
  g_free (clientname);

  /**
   * GstPulseSrc:stream-properties
   *
   * List of pulseaudio stream properties. A list of defined properties can be
   * found in the <ulink href="http://0pointer.de/lennart/projects/pulseaudio/doxygen/proplist_8h.html">pulseaudio api docs</ulink>.
   *
   * Below is an example for registering as a music application to pulseaudio.
   * |[
   * GstStructure *props;
   *
   * props = gst_structure_from_string ("props,media.role=music", NULL);
   * g_object_set (pulse, "stream-properties", props, NULL);
   * gst_structure_free (props);
   * ]|
   *
   * Since: 0.10.26
   */
  g_object_class_install_property (gobject_class,
      PROP_STREAM_PROPERTIES,
      g_param_spec_boxed ("stream-properties", "stream properties",
          "list of pulseaudio stream properties",
          GST_TYPE_STRUCTURE, G_PARAM_READWRITE | G_PARAM_STATIC_STRINGS));
  /**
   * GstPulseSrc:source-output-index
   *
   * The index of the PulseAudio source output corresponding to this element.
   *
   * Since: 0.10.31
   */
  g_object_class_install_property (gobject_class,
      PROP_SOURCE_OUTPUT_INDEX,
      g_param_spec_uint ("source-output-index", "source output index",
          "The index of the PulseAudio source output corresponding to this "
          "record stream", 0, G_MAXUINT, PA_INVALID_INDEX,
          G_PARAM_READABLE | G_PARAM_STATIC_STRINGS));

<<<<<<< HEAD
  gst_element_class_set_details_simple (gstelement_class,
      "PulseAudio Audio Source",
      "Source/Audio",
      "Captures audio from a PulseAudio server", "Lennart Poettering");
  gst_element_class_add_pad_template (gstelement_class,
      gst_static_pad_template_get (&pad_template));
=======
#ifdef HAVE_PULSE_1_0
  /**
   * GstPulseSrc:volume
   *
   * The volume of the record stream. Only works when using PulseAudio 1.0 or
   * later.
   *
   * Since: 0.10.36
   */
  g_object_class_install_property (gobject_class,
      PROP_VOLUME, g_param_spec_double ("volume", "Volume",
          "Linear volume of this stream, 1.0=100%",
          0.0, MAX_VOLUME, DEFAULT_VOLUME,
          G_PARAM_READWRITE | G_PARAM_STATIC_STRINGS));

  /**
   * GstPulseSrc:mute
   *
   * Whether the stream is muted or not. Only works when using PulseAudio 1.0
   * or later.
   *
   * Since: 0.10.36
   */
  g_object_class_install_property (gobject_class,
      PROP_MUTE, g_param_spec_boolean ("mute", "Mute",
          "Mute state of this stream",
          DEFAULT_MUTE, G_PARAM_READWRITE | G_PARAM_STATIC_STRINGS));
#endif
>>>>>>> a3bc4319
}

static void
gst_pulsesrc_init (GstPulseSrc * pulsesrc)
{
  pulsesrc->server = NULL;
  pulsesrc->device = NULL;
  pulsesrc->client_name = gst_pulse_client_name ();
  pulsesrc->device_description = NULL;

  pulsesrc->context = NULL;
  pulsesrc->stream = NULL;
  pulsesrc->stream_connected = FALSE;
  pulsesrc->source_output_idx = PA_INVALID_INDEX;

  pulsesrc->read_buffer = NULL;
  pulsesrc->read_buffer_length = 0;

  pa_sample_spec_init (&pulsesrc->sample_spec);

  pulsesrc->operation_success = FALSE;
  pulsesrc->paused = TRUE;
  pulsesrc->in_read = FALSE;

#ifdef HAVE_PULSE_1_0
  pulsesrc->volume = DEFAULT_VOLUME;
  pulsesrc->volume_set = FALSE;

  pulsesrc->mute = DEFAULT_MUTE;
  pulsesrc->mute_set = FALSE;

  pulsesrc->notify = 0;
#endif

  pulsesrc->mixer = NULL;

  pulsesrc->properties = NULL;
  pulsesrc->proplist = NULL;

  pulsesrc->probe = gst_pulseprobe_new (G_OBJECT (pulsesrc), G_OBJECT_GET_CLASS (pulsesrc), PROP_DEVICE, pulsesrc->server, FALSE, TRUE);        /* FALSE for sinks, TRUE for sources */

  /* this should be the default but it isn't yet */
  gst_audio_base_src_set_slave_method (GST_AUDIO_BASE_SRC (pulsesrc),
      GST_AUDIO_BASE_SRC_SLAVE_SKEW);
}

static void
gst_pulsesrc_destroy_stream (GstPulseSrc * pulsesrc)
{
  if (pulsesrc->stream) {
    pa_stream_disconnect (pulsesrc->stream);
    pa_stream_unref (pulsesrc->stream);
    pulsesrc->stream = NULL;
    pulsesrc->stream_connected = FALSE;
    pulsesrc->source_output_idx = PA_INVALID_INDEX;
    g_object_notify (G_OBJECT (pulsesrc), "source-output-index");
  }

  g_free (pulsesrc->device_description);
  pulsesrc->device_description = NULL;
}

static void
gst_pulsesrc_destroy_context (GstPulseSrc * pulsesrc)
{

  gst_pulsesrc_destroy_stream (pulsesrc);

  if (pulsesrc->context) {
    pa_context_disconnect (pulsesrc->context);

    /* Make sure we don't get any further callbacks */
    pa_context_set_state_callback (pulsesrc->context, NULL, NULL);
#ifdef HAVE_PULSE_1_0
    pa_context_set_subscribe_callback (pulsesrc->context, NULL, NULL);
#endif

    pa_context_unref (pulsesrc->context);

    pulsesrc->context = NULL;
  }
}

static void
gst_pulsesrc_finalize (GObject * object)
{
  GstPulseSrc *pulsesrc = GST_PULSESRC_CAST (object);

  g_free (pulsesrc->server);
  g_free (pulsesrc->device);
  g_free (pulsesrc->client_name);

  if (pulsesrc->properties)
    gst_structure_free (pulsesrc->properties);
  if (pulsesrc->proplist)
    pa_proplist_free (pulsesrc->proplist);

  if (pulsesrc->mixer) {
    gst_pulsemixer_ctrl_free (pulsesrc->mixer);
    pulsesrc->mixer = NULL;
  }

  if (pulsesrc->probe) {
    gst_pulseprobe_free (pulsesrc->probe);
    pulsesrc->probe = NULL;
  }

  G_OBJECT_CLASS (parent_class)->finalize (object);
}

#define CONTEXT_OK(c) ((c) && PA_CONTEXT_IS_GOOD (pa_context_get_state ((c))))
#define STREAM_OK(s) ((s) && PA_STREAM_IS_GOOD (pa_stream_get_state ((s))))

static gboolean
gst_pulsesrc_is_dead (GstPulseSrc * pulsesrc, gboolean check_stream)
{
  if (!CONTEXT_OK (pulsesrc->context))
    goto error;

  if (check_stream && !STREAM_OK (pulsesrc->stream))
    goto error;

  return FALSE;

error:
  {
    const gchar *err_str = pulsesrc->context ?
        pa_strerror (pa_context_errno (pulsesrc->context)) : NULL;
    GST_ELEMENT_ERROR ((pulsesrc), RESOURCE, FAILED, ("Disconnected: %s",
            err_str), (NULL));
    return TRUE;
  }
}

static void
gst_pulsesrc_source_info_cb (pa_context * c, const pa_source_info * i, int eol,
    void *userdata)
{
  GstPulseSrc *pulsesrc = GST_PULSESRC_CAST (userdata);

  if (!i)
    goto done;

  g_free (pulsesrc->device_description);
  pulsesrc->device_description = g_strdup (i->description);

done:
  pa_threaded_mainloop_signal (pulsesrc->mainloop, 0);
}

static gchar *
gst_pulsesrc_device_description (GstPulseSrc * pulsesrc)
{
  pa_operation *o = NULL;
  gchar *t;

  if (!pulsesrc->mainloop)
    goto no_mainloop;

  pa_threaded_mainloop_lock (pulsesrc->mainloop);

  if (!(o = pa_context_get_source_info_by_name (pulsesrc->context,
              pulsesrc->device, gst_pulsesrc_source_info_cb, pulsesrc))) {

    GST_ELEMENT_ERROR (pulsesrc, RESOURCE, FAILED,
        ("pa_stream_get_source_info() failed: %s",
            pa_strerror (pa_context_errno (pulsesrc->context))), (NULL));
    goto unlock;
  }

  while (pa_operation_get_state (o) == PA_OPERATION_RUNNING) {

    if (gst_pulsesrc_is_dead (pulsesrc, FALSE))
      goto unlock;

    pa_threaded_mainloop_wait (pulsesrc->mainloop);
  }

unlock:

  if (o)
    pa_operation_unref (o);

  t = g_strdup (pulsesrc->device_description);

  pa_threaded_mainloop_unlock (pulsesrc->mainloop);

  return t;

no_mainloop:
  {
    GST_DEBUG_OBJECT (pulsesrc, "have no mainloop");
    return NULL;
  }
}

#ifdef HAVE_PULSE_1_0
static void
gst_pulsesrc_source_output_info_cb (pa_context * c,
    const pa_source_output_info * i, int eol, void *userdata)
{
  GstPulseSrc *psrc;

  psrc = GST_PULSESRC_CAST (userdata);

  if (!i)
    goto done;

  /* If the index doesn't match our current stream,
   * it implies we just recreated the stream (caps change)
   */
  if (i->index == psrc->source_output_idx) {
    psrc->volume = pa_sw_volume_to_linear (pa_cvolume_max (&i->volume));
    psrc->mute = i->mute;
  }

done:
  pa_threaded_mainloop_signal (psrc->mainloop, 0);
}

static gdouble
gst_pulsesrc_get_stream_volume (GstPulseSrc * pulsesrc)
{
  pa_operation *o = NULL;
  gdouble v;

  if (!pulsesrc->mainloop)
    goto no_mainloop;

  if (pulsesrc->source_output_idx == PA_INVALID_INDEX)
    goto no_index;

  pa_threaded_mainloop_lock (pulsesrc->mainloop);

  if (!(o = pa_context_get_source_output_info (pulsesrc->context,
              pulsesrc->source_output_idx, gst_pulsesrc_source_output_info_cb,
              pulsesrc)))
    goto info_failed;

  while (pa_operation_get_state (o) == PA_OPERATION_RUNNING) {
    pa_threaded_mainloop_wait (pulsesrc->mainloop);
    if (gst_pulsesrc_is_dead (pulsesrc, TRUE))
      goto unlock;
  }

unlock:
  v = pulsesrc->volume;

  if (o)
    pa_operation_unref (o);

  pa_threaded_mainloop_unlock (pulsesrc->mainloop);

  if (v > MAX_VOLUME) {
    GST_WARNING_OBJECT (pulsesrc, "Clipped volume from %f to %f", v,
        MAX_VOLUME);
    v = MAX_VOLUME;
  }

  return v;

  /* ERRORS */
no_mainloop:
  {
    v = pulsesrc->volume;
    GST_DEBUG_OBJECT (pulsesrc, "we have no mainloop");
    return v;
  }
no_index:
  {
    v = pulsesrc->volume;
    GST_DEBUG_OBJECT (pulsesrc, "we don't have a stream index");
    return v;
  }
info_failed:
  {
    GST_ELEMENT_ERROR (pulsesrc, RESOURCE, FAILED,
        ("pa_context_get_source_output_info() failed: %s",
            pa_strerror (pa_context_errno (pulsesrc->context))), (NULL));
    goto unlock;
  }
}

static gboolean
gst_pulsesrc_get_stream_mute (GstPulseSrc * pulsesrc)
{
  pa_operation *o = NULL;
  gboolean mute;

  if (!pulsesrc->mainloop)
    goto no_mainloop;

  if (pulsesrc->source_output_idx == PA_INVALID_INDEX)
    goto no_index;

  pa_threaded_mainloop_lock (pulsesrc->mainloop);

  if (!(o = pa_context_get_source_output_info (pulsesrc->context,
              pulsesrc->source_output_idx, gst_pulsesrc_source_output_info_cb,
              pulsesrc)))
    goto info_failed;

  while (pa_operation_get_state (o) == PA_OPERATION_RUNNING) {
    pa_threaded_mainloop_wait (pulsesrc->mainloop);
    if (gst_pulsesrc_is_dead (pulsesrc, TRUE))
      goto unlock;
  }

unlock:
  mute = pulsesrc->mute;

  if (o)
    pa_operation_unref (o);

  pa_threaded_mainloop_unlock (pulsesrc->mainloop);

  return mute;

  /* ERRORS */
no_mainloop:
  {
    mute = pulsesrc->mute;
    GST_DEBUG_OBJECT (pulsesrc, "we have no mainloop");
    return mute;
  }
no_index:
  {
    mute = pulsesrc->mute;
    GST_DEBUG_OBJECT (pulsesrc, "we don't have a stream index");
    return mute;
  }
info_failed:
  {
    GST_ELEMENT_ERROR (pulsesrc, RESOURCE, FAILED,
        ("pa_context_get_source_output_info() failed: %s",
            pa_strerror (pa_context_errno (pulsesrc->context))), (NULL));
    goto unlock;
  }
}

static void
gst_pulsesrc_set_stream_volume (GstPulseSrc * pulsesrc, gdouble volume)
{
  pa_cvolume v;
  pa_operation *o = NULL;

  if (!pulsesrc->mainloop)
    goto no_mainloop;

  if (!pulsesrc->source_output_idx)
    goto no_index;

  pa_threaded_mainloop_lock (pulsesrc->mainloop);

  GST_DEBUG_OBJECT (pulsesrc, "setting volume to %f", volume);

  gst_pulse_cvolume_from_linear (&v, pulsesrc->sample_spec.channels, volume);

  if (!(o = pa_context_set_source_output_volume (pulsesrc->context,
              pulsesrc->source_output_idx, &v, NULL, NULL)))
    goto volume_failed;

  /* We don't really care about the result of this call */
unlock:

  if (o)
    pa_operation_unref (o);

  pa_threaded_mainloop_unlock (pulsesrc->mainloop);

  return;

  /* ERRORS */
no_mainloop:
  {
    pulsesrc->volume = volume;
    pulsesrc->volume_set = TRUE;
    GST_DEBUG_OBJECT (pulsesrc, "we have no mainloop");
    return;
  }
no_index:
  {
    pulsesrc->volume = volume;
    pulsesrc->volume_set = TRUE;
    GST_DEBUG_OBJECT (pulsesrc, "we don't have a stream index");
    return;
  }
volume_failed:
  {
    GST_ELEMENT_ERROR (pulsesrc, RESOURCE, FAILED,
        ("pa_stream_set_source_output_volume() failed: %s",
            pa_strerror (pa_context_errno (pulsesrc->context))), (NULL));
    goto unlock;
  }
}

static void
gst_pulsesrc_set_stream_mute (GstPulseSrc * pulsesrc, gboolean mute)
{
  pa_operation *o = NULL;

  if (!pulsesrc->mainloop)
    goto no_mainloop;

  if (!pulsesrc->source_output_idx)
    goto no_index;

  pa_threaded_mainloop_lock (pulsesrc->mainloop);

  GST_DEBUG_OBJECT (pulsesrc, "setting mute state to %d", mute);

  if (!(o = pa_context_set_source_output_mute (pulsesrc->context,
              pulsesrc->source_output_idx, mute, NULL, NULL)))
    goto mute_failed;

  /* We don't really care about the result of this call */
unlock:

  if (o)
    pa_operation_unref (o);

  pa_threaded_mainloop_unlock (pulsesrc->mainloop);

  return;

  /* ERRORS */
no_mainloop:
  {
    pulsesrc->mute = mute;
    pulsesrc->mute_set = TRUE;
    GST_DEBUG_OBJECT (pulsesrc, "we have no mainloop");
    return;
  }
no_index:
  {
    pulsesrc->mute = mute;
    pulsesrc->mute_set = TRUE;
    GST_DEBUG_OBJECT (pulsesrc, "we don't have a stream index");
    return;
  }
mute_failed:
  {
    GST_ELEMENT_ERROR (pulsesrc, RESOURCE, FAILED,
        ("pa_stream_set_source_output_mute() failed: %s",
            pa_strerror (pa_context_errno (pulsesrc->context))), (NULL));
    goto unlock;
  }
}
#endif

static void
gst_pulsesrc_set_property (GObject * object,
    guint prop_id, const GValue * value, GParamSpec * pspec)
{

  GstPulseSrc *pulsesrc = GST_PULSESRC_CAST (object);

  switch (prop_id) {
    case PROP_SERVER:
      g_free (pulsesrc->server);
      pulsesrc->server = g_value_dup_string (value);
      if (pulsesrc->probe)
        gst_pulseprobe_set_server (pulsesrc->probe, pulsesrc->server);
      break;
    case PROP_DEVICE:
      g_free (pulsesrc->device);
      pulsesrc->device = g_value_dup_string (value);
      break;
    case PROP_CLIENT:
      g_free (pulsesrc->client_name);
      if (!g_value_get_string (value)) {
        GST_WARNING_OBJECT (pulsesrc,
            "Empty PulseAudio client name not allowed. Resetting to default value");
        pulsesrc->client_name = gst_pulse_client_name ();
      } else
        pulsesrc->client_name = g_value_dup_string (value);
      break;
    case PROP_STREAM_PROPERTIES:
      if (pulsesrc->properties)
        gst_structure_free (pulsesrc->properties);
      pulsesrc->properties =
          gst_structure_copy (gst_value_get_structure (value));
      if (pulsesrc->proplist)
        pa_proplist_free (pulsesrc->proplist);
      pulsesrc->proplist = gst_pulse_make_proplist (pulsesrc->properties);
      break;
#ifdef HAVE_PULSE_1_0
    case PROP_VOLUME:
      gst_pulsesrc_set_stream_volume (pulsesrc, g_value_get_double (value));
      break;
    case PROP_MUTE:
      gst_pulsesrc_set_stream_mute (pulsesrc, g_value_get_boolean (value));
      break;
#endif
    default:
      G_OBJECT_WARN_INVALID_PROPERTY_ID (object, prop_id, pspec);
      break;
  }
}

static void
gst_pulsesrc_get_property (GObject * object,
    guint prop_id, GValue * value, GParamSpec * pspec)
{

  GstPulseSrc *pulsesrc = GST_PULSESRC_CAST (object);

  switch (prop_id) {
    case PROP_SERVER:
      g_value_set_string (value, pulsesrc->server);
      break;
    case PROP_DEVICE:
      g_value_set_string (value, pulsesrc->device);
      break;
    case PROP_DEVICE_NAME:
      g_value_take_string (value, gst_pulsesrc_device_description (pulsesrc));
      break;
    case PROP_CLIENT:
      g_value_set_string (value, pulsesrc->client_name);
      break;
    case PROP_STREAM_PROPERTIES:
      gst_value_set_structure (value, pulsesrc->properties);
      break;
    case PROP_SOURCE_OUTPUT_INDEX:
      g_value_set_uint (value, pulsesrc->source_output_idx);
      break;
#ifdef HAVE_PULSE_1_0
    case PROP_VOLUME:
      g_value_set_double (value, gst_pulsesrc_get_stream_volume (pulsesrc));
      break;
    case PROP_MUTE:
      g_value_set_boolean (value, gst_pulsesrc_get_stream_mute (pulsesrc));
      break;
#endif
    default:
      G_OBJECT_WARN_INVALID_PROPERTY_ID (object, prop_id, pspec);
      break;
  }
}

static void
gst_pulsesrc_context_state_cb (pa_context * c, void *userdata)
{
  GstPulseSrc *pulsesrc = GST_PULSESRC_CAST (userdata);

  switch (pa_context_get_state (c)) {
    case PA_CONTEXT_READY:
    case PA_CONTEXT_TERMINATED:
    case PA_CONTEXT_FAILED:
      pa_threaded_mainloop_signal (pulsesrc->mainloop, 0);
      break;

    case PA_CONTEXT_UNCONNECTED:
    case PA_CONTEXT_CONNECTING:
    case PA_CONTEXT_AUTHORIZING:
    case PA_CONTEXT_SETTING_NAME:
      break;
  }
}

static void
gst_pulsesrc_stream_state_cb (pa_stream * s, void *userdata)
{
  GstPulseSrc *pulsesrc = GST_PULSESRC_CAST (userdata);

  switch (pa_stream_get_state (s)) {

    case PA_STREAM_READY:
    case PA_STREAM_FAILED:
    case PA_STREAM_TERMINATED:
      pa_threaded_mainloop_signal (pulsesrc->mainloop, 0);
      break;

    case PA_STREAM_UNCONNECTED:
    case PA_STREAM_CREATING:
      break;
  }
}

static void
gst_pulsesrc_stream_request_cb (pa_stream * s, size_t length, void *userdata)
{
  GstPulseSrc *pulsesrc = GST_PULSESRC_CAST (userdata);

  GST_LOG_OBJECT (pulsesrc, "got request for length %" G_GSIZE_FORMAT, length);

  if (pulsesrc->in_read) {
    /* only signal when reading */
    pa_threaded_mainloop_signal (pulsesrc->mainloop, 0);
  }
}

static void
gst_pulsesrc_stream_latency_update_cb (pa_stream * s, void *userdata)
{
  const pa_timing_info *info;
  pa_usec_t source_usec;

  info = pa_stream_get_timing_info (s);

  if (!info) {
    GST_LOG_OBJECT (GST_PULSESRC_CAST (userdata),
        "latency update (information unknown)");
    return;
  }
  source_usec = info->configured_source_usec;

  GST_LOG_OBJECT (GST_PULSESRC_CAST (userdata),
      "latency_update, %" G_GUINT64_FORMAT ", %d:%" G_GINT64_FORMAT ", %d:%"
      G_GUINT64_FORMAT ", %" G_GUINT64_FORMAT ", %" G_GUINT64_FORMAT,
      GST_TIMEVAL_TO_TIME (info->timestamp), info->write_index_corrupt,
      info->write_index, info->read_index_corrupt, info->read_index,
      info->source_usec, source_usec);
}

static void
gst_pulsesrc_stream_underflow_cb (pa_stream * s, void *userdata)
{
  GST_WARNING_OBJECT (GST_PULSESRC_CAST (userdata), "Got underflow");
}

static void
gst_pulsesrc_stream_overflow_cb (pa_stream * s, void *userdata)
{
  GST_WARNING_OBJECT (GST_PULSESRC_CAST (userdata), "Got overflow");
}

#ifdef HAVE_PULSE_1_0
static void
gst_pulsesrc_context_subscribe_cb (pa_context * c,
    pa_subscription_event_type_t t, uint32_t idx, void *userdata)
{
  GstPulseSrc *psrc = GST_PULSESRC (userdata);

  if (t != (PA_SUBSCRIPTION_EVENT_SOURCE_OUTPUT | PA_SUBSCRIPTION_EVENT_CHANGE)
      && t != (PA_SUBSCRIPTION_EVENT_SOURCE_OUTPUT | PA_SUBSCRIPTION_EVENT_NEW))
    return;

  if (idx != psrc->source_output_idx)
    return;

  /* Actually this event is also triggered when other properties of the stream
   * change that are unrelated to the volume. However it is probably cheaper to
   * signal the change here and check for the volume when the GObject property
   * is read instead of querying it always. */

  /* inform streaming thread to notify */
  g_atomic_int_compare_and_exchange (&psrc->notify, 0, 1);
}
#endif

static gboolean
gst_pulsesrc_open (GstAudioSrc * asrc)
{
  GstPulseSrc *pulsesrc = GST_PULSESRC_CAST (asrc);

  pa_threaded_mainloop_lock (pulsesrc->mainloop);

  g_assert (!pulsesrc->context);
  g_assert (!pulsesrc->stream);

  GST_DEBUG_OBJECT (pulsesrc, "opening device");

  if (!(pulsesrc->context =
          pa_context_new (pa_threaded_mainloop_get_api (pulsesrc->mainloop),
              pulsesrc->client_name))) {
    GST_ELEMENT_ERROR (pulsesrc, RESOURCE, FAILED, ("Failed to create context"),
        (NULL));
    goto unlock_and_fail;
  }

  pa_context_set_state_callback (pulsesrc->context,
      gst_pulsesrc_context_state_cb, pulsesrc);
#ifdef HAVE_PULSE_1_0
  pa_context_set_subscribe_callback (pulsesrc->context,
      gst_pulsesrc_context_subscribe_cb, pulsesrc);
#endif

  GST_DEBUG_OBJECT (pulsesrc, "connect to server %s",
      GST_STR_NULL (pulsesrc->server));

  if (pa_context_connect (pulsesrc->context, pulsesrc->server, 0, NULL) < 0) {
    GST_ELEMENT_ERROR (pulsesrc, RESOURCE, FAILED, ("Failed to connect: %s",
            pa_strerror (pa_context_errno (pulsesrc->context))), (NULL));
    goto unlock_and_fail;
  }

  for (;;) {
    pa_context_state_t state;

    state = pa_context_get_state (pulsesrc->context);

    if (!PA_CONTEXT_IS_GOOD (state)) {
      GST_ELEMENT_ERROR (pulsesrc, RESOURCE, FAILED, ("Failed to connect: %s",
              pa_strerror (pa_context_errno (pulsesrc->context))), (NULL));
      goto unlock_and_fail;
    }

    if (state == PA_CONTEXT_READY)
      break;

    /* Wait until the context is ready */
    pa_threaded_mainloop_wait (pulsesrc->mainloop);
  }
  GST_DEBUG_OBJECT (pulsesrc, "connected");

  pa_threaded_mainloop_unlock (pulsesrc->mainloop);

  return TRUE;

  /* ERRORS */
unlock_and_fail:
  {
    gst_pulsesrc_destroy_context (pulsesrc);

    pa_threaded_mainloop_unlock (pulsesrc->mainloop);

    return FALSE;
  }
}

static gboolean
gst_pulsesrc_close (GstAudioSrc * asrc)
{
  GstPulseSrc *pulsesrc = GST_PULSESRC_CAST (asrc);

  pa_threaded_mainloop_lock (pulsesrc->mainloop);
  gst_pulsesrc_destroy_context (pulsesrc);
  pa_threaded_mainloop_unlock (pulsesrc->mainloop);

  return TRUE;
}

static gboolean
gst_pulsesrc_unprepare (GstAudioSrc * asrc)
{
  GstPulseSrc *pulsesrc = GST_PULSESRC_CAST (asrc);

  pa_threaded_mainloop_lock (pulsesrc->mainloop);
  gst_pulsesrc_destroy_stream (pulsesrc);

  pa_threaded_mainloop_unlock (pulsesrc->mainloop);

  pulsesrc->read_buffer = NULL;
  pulsesrc->read_buffer_length = 0;

  return TRUE;
}

static guint
gst_pulsesrc_read (GstAudioSrc * asrc, gpointer data, guint length)
{
  GstPulseSrc *pulsesrc = GST_PULSESRC_CAST (asrc);
  size_t sum = 0;

  pa_threaded_mainloop_lock (pulsesrc->mainloop);
  pulsesrc->in_read = TRUE;

#ifdef HAVE_PULSE_1_0
  if (g_atomic_int_compare_and_exchange (&pulsesrc->notify, 1, 0)) {
    g_object_notify (G_OBJECT (pulsesrc), "volume");
    g_object_notify (G_OBJECT (pulsesrc), "mute");
  }
#endif

  if (pulsesrc->paused)
    goto was_paused;

  while (length > 0) {
    size_t l;

    GST_LOG_OBJECT (pulsesrc, "reading %u bytes", length);

    /*check if we have a leftover buffer */
    if (!pulsesrc->read_buffer) {
      for (;;) {
        if (gst_pulsesrc_is_dead (pulsesrc, TRUE))
          goto unlock_and_fail;

        /* read all available data, we keep a pointer to the data and the length
         * and take from it what we need. */
        if (pa_stream_peek (pulsesrc->stream, &pulsesrc->read_buffer,
                &pulsesrc->read_buffer_length) < 0)
          goto peek_failed;

        GST_LOG_OBJECT (pulsesrc, "have data of %" G_GSIZE_FORMAT " bytes",
            pulsesrc->read_buffer_length);

        /* if we have data, process if */
        if (pulsesrc->read_buffer && pulsesrc->read_buffer_length)
          break;

        /* now wait for more data to become available */
        GST_LOG_OBJECT (pulsesrc, "waiting for data");
        pa_threaded_mainloop_wait (pulsesrc->mainloop);

        if (pulsesrc->paused)
          goto was_paused;
      }
    }

    l = pulsesrc->read_buffer_length >
        length ? length : pulsesrc->read_buffer_length;

    memcpy (data, pulsesrc->read_buffer, l);

    pulsesrc->read_buffer = (const guint8 *) pulsesrc->read_buffer + l;
    pulsesrc->read_buffer_length -= l;

    data = (guint8 *) data + l;
    length -= l;
    sum += l;

    if (pulsesrc->read_buffer_length <= 0) {
      /* we copied all of the data, drop it now */
      if (pa_stream_drop (pulsesrc->stream) < 0)
        goto drop_failed;

      /* reset pointer to data */
      pulsesrc->read_buffer = NULL;
      pulsesrc->read_buffer_length = 0;
    }
  }

  pulsesrc->in_read = FALSE;
  pa_threaded_mainloop_unlock (pulsesrc->mainloop);

  return sum;

  /* ERRORS */
was_paused:
  {
    GST_LOG_OBJECT (pulsesrc, "we are paused");
    goto unlock_and_fail;
  }
peek_failed:
  {
    GST_ELEMENT_ERROR (pulsesrc, RESOURCE, FAILED,
        ("pa_stream_peek() failed: %s",
            pa_strerror (pa_context_errno (pulsesrc->context))), (NULL));
    goto unlock_and_fail;
  }
drop_failed:
  {
    GST_ELEMENT_ERROR (pulsesrc, RESOURCE, FAILED,
        ("pa_stream_drop() failed: %s",
            pa_strerror (pa_context_errno (pulsesrc->context))), (NULL));
    goto unlock_and_fail;
  }
unlock_and_fail:
  {
    pulsesrc->in_read = FALSE;
    pa_threaded_mainloop_unlock (pulsesrc->mainloop);

    return (guint) - 1;
  }
}

/* return the delay in samples */
static guint
gst_pulsesrc_delay (GstAudioSrc * asrc)
{
  GstPulseSrc *pulsesrc = GST_PULSESRC_CAST (asrc);
  pa_usec_t t;
  int negative, res;
  guint result;

  pa_threaded_mainloop_lock (pulsesrc->mainloop);
  if (gst_pulsesrc_is_dead (pulsesrc, TRUE))
    goto server_dead;

  /* get the latency, this can fail when we don't have a latency update yet.
   * We don't want to wait for latency updates here but we just return 0. */
  res = pa_stream_get_latency (pulsesrc->stream, &t, &negative);

  pa_threaded_mainloop_unlock (pulsesrc->mainloop);

  if (res > 0) {
    GST_DEBUG_OBJECT (pulsesrc, "could not get latency");
    result = 0;
  } else {
    if (negative)
      result = 0;
    else
      result = (guint) ((t * pulsesrc->sample_spec.rate) / 1000000LL);
  }
  return result;

  /* ERRORS */
server_dead:
  {
    GST_DEBUG_OBJECT (pulsesrc, "the server is dead");
    pa_threaded_mainloop_unlock (pulsesrc->mainloop);
    return 0;
  }
}

static gboolean
gst_pulsesrc_create_stream (GstPulseSrc * pulsesrc, GstCaps * caps)
{
  pa_channel_map channel_map;
  GstStructure *s;
  gboolean need_channel_layout = FALSE;
  GstAudioRingBufferSpec spec;
  const gchar *name;

  memset (&spec, 0, sizeof (GstAudioRingBufferSpec));
  spec.latency_time = GST_SECOND;
  if (!gst_audio_ring_buffer_parse_caps (&spec, caps))
    goto invalid_caps;

  /* Keep the refcount of the caps at 1 to make them writable */
  gst_caps_unref (spec.caps);

  if (!gst_pulse_fill_sample_spec (&spec, &pulsesrc->sample_spec))
    goto invalid_spec;

  pa_threaded_mainloop_lock (pulsesrc->mainloop);

  if (!pulsesrc->context)
    goto bad_context;

  s = gst_caps_get_structure (caps, 0);
  if (!gst_structure_has_field (s, "channel-layout") ||
      !gst_pulse_gst_to_channel_map (&channel_map, &spec)) {
    if (spec.info.channels == 1)
      pa_channel_map_init_mono (&channel_map);
    else if (spec.info.channels == 2)
      pa_channel_map_init_stereo (&channel_map);
    else
      need_channel_layout = TRUE;
  }

  name = "Record Stream";
  if (pulsesrc->proplist) {
    if (!(pulsesrc->stream = pa_stream_new_with_proplist (pulsesrc->context,
                name, &pulsesrc->sample_spec,
                (need_channel_layout) ? NULL : &channel_map,
                pulsesrc->proplist)))
      goto create_failed;

  } else if (!(pulsesrc->stream = pa_stream_new (pulsesrc->context,
              name, &pulsesrc->sample_spec,
              (need_channel_layout) ? NULL : &channel_map)))
    goto create_failed;

  if (need_channel_layout) {
    const pa_channel_map *m = pa_stream_get_channel_map (pulsesrc->stream);

    gst_pulse_channel_map_to_gst (m, &spec);
    caps = spec.caps;
  }

  GST_DEBUG_OBJECT (pulsesrc, "Caps are %" GST_PTR_FORMAT, caps);

  pa_stream_set_state_callback (pulsesrc->stream, gst_pulsesrc_stream_state_cb,
      pulsesrc);
  pa_stream_set_read_callback (pulsesrc->stream, gst_pulsesrc_stream_request_cb,
      pulsesrc);
  pa_stream_set_underflow_callback (pulsesrc->stream,
      gst_pulsesrc_stream_underflow_cb, pulsesrc);
  pa_stream_set_overflow_callback (pulsesrc->stream,
      gst_pulsesrc_stream_overflow_cb, pulsesrc);
  pa_stream_set_latency_update_callback (pulsesrc->stream,
      gst_pulsesrc_stream_latency_update_cb, pulsesrc);

  pa_threaded_mainloop_unlock (pulsesrc->mainloop);

  return TRUE;

  /* ERRORS */
invalid_caps:
  {
    GST_ELEMENT_ERROR (pulsesrc, RESOURCE, SETTINGS,
        ("Can't parse caps."), (NULL));
    goto fail;
  }
invalid_spec:
  {
    GST_ELEMENT_ERROR (pulsesrc, RESOURCE, SETTINGS,
        ("Invalid sample specification."), (NULL));
    goto fail;
  }
bad_context:
  {
    GST_ELEMENT_ERROR (pulsesrc, RESOURCE, FAILED, ("Bad context"), (NULL));
    goto unlock_and_fail;
  }
create_failed:
  {
    GST_ELEMENT_ERROR (pulsesrc, RESOURCE, FAILED,
        ("Failed to create stream: %s",
            pa_strerror (pa_context_errno (pulsesrc->context))), (NULL));
    goto unlock_and_fail;
  }
unlock_and_fail:
  {
    gst_pulsesrc_destroy_stream (pulsesrc);

    pa_threaded_mainloop_unlock (pulsesrc->mainloop);

  fail:
    return FALSE;
  }
}

/* This is essentially gst_base_src_negotiate_default() but the caps
 * are guaranteed to have a channel layout for > 2 channels
 */
static gboolean
gst_pulsesrc_negotiate (GstBaseSrc * basesrc)
{
  GstPulseSrc *pulsesrc = GST_PULSESRC_CAST (basesrc);
  GstCaps *thiscaps;
  GstCaps *caps = NULL;
  GstCaps *peercaps = NULL;
  gboolean result = FALSE;

  /* first see what is possible on our source pad */
  thiscaps = gst_pad_query_caps (GST_BASE_SRC_PAD (basesrc), NULL);
  GST_DEBUG_OBJECT (basesrc, "caps of src: %" GST_PTR_FORMAT, thiscaps);
  /* nothing or anything is allowed, we're done */
  if (thiscaps == NULL || gst_caps_is_any (thiscaps))
    goto no_nego_needed;

  /* get the peer caps */
  peercaps = gst_pad_peer_query_caps (GST_BASE_SRC_PAD (basesrc), NULL);
  GST_DEBUG_OBJECT (basesrc, "caps of peer: %" GST_PTR_FORMAT, peercaps);
  if (peercaps) {
    /* get intersection */
    caps = gst_caps_intersect (thiscaps, peercaps);
    GST_DEBUG_OBJECT (basesrc, "intersect: %" GST_PTR_FORMAT, caps);
    gst_caps_unref (thiscaps);
    gst_caps_unref (peercaps);
  } else {
    /* no peer, work with our own caps then */
    caps = thiscaps;
  }
  if (caps) {
    /* take first (and best, since they are sorted) possibility */
    caps = gst_caps_make_writable (caps);
    gst_caps_truncate (caps);

    /* now fixate */
    if (!gst_caps_is_empty (caps)) {
      GST_BASE_SRC_CLASS (parent_class)->fixate (basesrc, caps);
      GST_DEBUG_OBJECT (basesrc, "fixated to: %" GST_PTR_FORMAT, caps);

      if (gst_caps_is_any (caps)) {
        /* hmm, still anything, so element can do anything and
         * nego is not needed */
        result = TRUE;
      } else if (gst_caps_is_fixed (caps)) {
        /* yay, fixed caps, use those then */
        result = gst_pulsesrc_create_stream (pulsesrc, caps);
        if (result)
          result = gst_base_src_set_caps (basesrc, caps);
      }
    }
    gst_caps_unref (caps);
  }
  return result;

no_nego_needed:
  {
    GST_DEBUG_OBJECT (basesrc, "no negotiation needed");
    if (thiscaps)
      gst_caps_unref (thiscaps);
    return TRUE;
  }
}

static gboolean
gst_pulsesrc_prepare (GstAudioSrc * asrc, GstAudioRingBufferSpec * spec)
{
  pa_buffer_attr wanted;
  const pa_buffer_attr *actual;
  GstPulseSrc *pulsesrc = GST_PULSESRC_CAST (asrc);
  pa_stream_flags_t flags;
#ifdef HAVE_PULSE_1_0
  pa_operation *o;
#endif

  pa_threaded_mainloop_lock (pulsesrc->mainloop);

#ifdef HAVE_PULSE_1_0
  /* enable event notifications */
  GST_LOG_OBJECT (pulsesrc, "subscribing to context events");
  if (!(o = pa_context_subscribe (pulsesrc->context,
              PA_SUBSCRIPTION_MASK_SINK_INPUT, NULL, NULL))) {
    GST_ELEMENT_ERROR (pulsesrc, RESOURCE, FAILED,
        ("pa_context_subscribe() failed: %s",
            pa_strerror (pa_context_errno (pulsesrc->context))), (NULL));
    goto unlock_and_fail;
  }

  pa_operation_unref (o);
#endif

  wanted.maxlength = -1;
  wanted.tlength = -1;
  wanted.prebuf = 0;
  wanted.minreq = -1;
  wanted.fragsize = spec->segsize;

  GST_INFO_OBJECT (pulsesrc, "maxlength: %d", wanted.maxlength);
  GST_INFO_OBJECT (pulsesrc, "tlength:   %d", wanted.tlength);
  GST_INFO_OBJECT (pulsesrc, "prebuf:    %d", wanted.prebuf);
  GST_INFO_OBJECT (pulsesrc, "minreq:    %d", wanted.minreq);
  GST_INFO_OBJECT (pulsesrc, "fragsize:  %d", wanted.fragsize);

  flags = PA_STREAM_INTERPOLATE_TIMING | PA_STREAM_AUTO_TIMING_UPDATE |
      PA_STREAM_NOT_MONOTONIC | PA_STREAM_ADJUST_LATENCY |
      PA_STREAM_START_CORKED;

#ifdef HAVE_PULSE_1_0
  if (pulsesrc->mute_set && pulsesrc->mute)
    flags |= PA_STREAM_START_MUTED;
#endif

  if (pa_stream_connect_record (pulsesrc->stream, pulsesrc->device, &wanted,
<<<<<<< HEAD
          PA_STREAM_INTERPOLATE_TIMING | PA_STREAM_AUTO_TIMING_UPDATE |
          PA_STREAM_NOT_MONOTONIC | PA_STREAM_ADJUST_LATENCY |
          PA_STREAM_START_CORKED) < 0)
    goto connect_failed;
=======
          flags) < 0) {
    GST_ELEMENT_ERROR (pulsesrc, RESOURCE, FAILED,
        ("Failed to connect stream: %s",
            pa_strerror (pa_context_errno (pulsesrc->context))), (NULL));
    goto unlock_and_fail;
  }
>>>>>>> a3bc4319

  pulsesrc->corked = TRUE;

  for (;;) {
    pa_stream_state_t state;

    state = pa_stream_get_state (pulsesrc->stream);

    if (!PA_STREAM_IS_GOOD (state))
      goto stream_is_bad;

    if (state == PA_STREAM_READY)
      break;

    /* Wait until the stream is ready */
    pa_threaded_mainloop_wait (pulsesrc->mainloop);
  }
  pulsesrc->stream_connected = TRUE;

  /* store the source output index so it can be accessed via a property */
  pulsesrc->source_output_idx = pa_stream_get_index (pulsesrc->stream);
  g_object_notify (G_OBJECT (pulsesrc), "source-output-index");

#ifdef HAVE_PULSE_1_0
  if (pulsesrc->volume_set) {
    gst_pulsesrc_set_stream_volume (pulsesrc, pulsesrc->volume);
    pulsesrc->volume_set = FALSE;
  }
#endif

  /* get the actual buffering properties now */
  actual = pa_stream_get_buffer_attr (pulsesrc->stream);

  GST_INFO_OBJECT (pulsesrc, "maxlength: %d", actual->maxlength);
  GST_INFO_OBJECT (pulsesrc, "tlength:   %d (wanted: %d)",
      actual->tlength, wanted.tlength);
  GST_INFO_OBJECT (pulsesrc, "prebuf:    %d", actual->prebuf);
  GST_INFO_OBJECT (pulsesrc, "minreq:    %d (wanted %d)", actual->minreq,
      wanted.minreq);
  GST_INFO_OBJECT (pulsesrc, "fragsize:  %d (wanted %d)",
      actual->fragsize, wanted.fragsize);

  if (actual->fragsize >= wanted.fragsize) {
    spec->segsize = actual->fragsize;
  } else {
    spec->segsize = actual->fragsize * (wanted.fragsize / actual->fragsize);
  }
  spec->segtotal = actual->maxlength / spec->segsize;

  if (!pulsesrc->paused) {
    GST_DEBUG_OBJECT (pulsesrc, "uncorking because we are playing");
    gst_pulsesrc_set_corked (pulsesrc, FALSE, FALSE);
  }
  pa_threaded_mainloop_unlock (pulsesrc->mainloop);

  return TRUE;

  /* ERRORS */
connect_failed:
  {
    GST_ELEMENT_ERROR (pulsesrc, RESOURCE, FAILED,
        ("Failed to connect stream: %s",
            pa_strerror (pa_context_errno (pulsesrc->context))), (NULL));
    goto unlock_and_fail;
  }
stream_is_bad:
  {
    GST_ELEMENT_ERROR (pulsesrc, RESOURCE, FAILED,
        ("Failed to connect stream: %s",
            pa_strerror (pa_context_errno (pulsesrc->context))), (NULL));
    goto unlock_and_fail;
  }
unlock_and_fail:
  {
    gst_pulsesrc_destroy_stream (pulsesrc);

    pa_threaded_mainloop_unlock (pulsesrc->mainloop);
    return FALSE;
  }
}

static void
gst_pulsesrc_success_cb (pa_stream * s, int success, void *userdata)
{
  GstPulseSrc *pulsesrc = GST_PULSESRC_CAST (userdata);

  pulsesrc->operation_success = ! !success;
  pa_threaded_mainloop_signal (pulsesrc->mainloop, 0);
}

static void
gst_pulsesrc_reset (GstAudioSrc * asrc)
{
  GstPulseSrc *pulsesrc = GST_PULSESRC_CAST (asrc);
  pa_operation *o = NULL;

  pa_threaded_mainloop_lock (pulsesrc->mainloop);
  GST_DEBUG_OBJECT (pulsesrc, "reset");

  if (gst_pulsesrc_is_dead (pulsesrc, TRUE))
    goto unlock_and_fail;

  if (!(o =
          pa_stream_flush (pulsesrc->stream, gst_pulsesrc_success_cb,
              pulsesrc))) {
    GST_ELEMENT_ERROR (pulsesrc, RESOURCE, FAILED,
        ("pa_stream_flush() failed: %s",
            pa_strerror (pa_context_errno (pulsesrc->context))), (NULL));
    goto unlock_and_fail;
  }

  pulsesrc->paused = TRUE;
  /* Inform anyone waiting in _write() call that it shall wakeup */
  if (pulsesrc->in_read) {
    pa_threaded_mainloop_signal (pulsesrc->mainloop, 0);
  }

  pulsesrc->operation_success = FALSE;
  while (pa_operation_get_state (o) == PA_OPERATION_RUNNING) {

    if (gst_pulsesrc_is_dead (pulsesrc, TRUE))
      goto unlock_and_fail;

    pa_threaded_mainloop_wait (pulsesrc->mainloop);
  }

  if (!pulsesrc->operation_success) {
    GST_ELEMENT_ERROR (pulsesrc, RESOURCE, FAILED, ("Flush failed: %s",
            pa_strerror (pa_context_errno (pulsesrc->context))), (NULL));
    goto unlock_and_fail;
  }

unlock_and_fail:

  if (o) {
    pa_operation_cancel (o);
    pa_operation_unref (o);
  }

  pa_threaded_mainloop_unlock (pulsesrc->mainloop);
}

/* update the corked state of a stream, must be called with the mainloop
 * lock */
static gboolean
gst_pulsesrc_set_corked (GstPulseSrc * psrc, gboolean corked, gboolean wait)
{
  pa_operation *o = NULL;
  gboolean res = FALSE;

  GST_DEBUG_OBJECT (psrc, "setting corked state to %d", corked);
  if (!psrc->stream_connected)
    return TRUE;

  if (psrc->corked != corked) {
    if (!(o = pa_stream_cork (psrc->stream, corked,
                gst_pulsesrc_success_cb, psrc)))
      goto cork_failed;

    while (wait && pa_operation_get_state (o) == PA_OPERATION_RUNNING) {
      pa_threaded_mainloop_wait (psrc->mainloop);
      if (gst_pulsesrc_is_dead (psrc, TRUE))
        goto server_dead;
    }
    psrc->corked = corked;
  } else {
    GST_DEBUG_OBJECT (psrc, "skipping, already in requested state");
  }
  res = TRUE;

cleanup:
  if (o)
    pa_operation_unref (o);

  return res;

  /* ERRORS */
server_dead:
  {
    GST_DEBUG_OBJECT (psrc, "the server is dead");
    goto cleanup;
  }
cork_failed:
  {
    GST_ELEMENT_ERROR (psrc, RESOURCE, FAILED,
        ("pa_stream_cork() failed: %s",
            pa_strerror (pa_context_errno (psrc->context))), (NULL));
    goto cleanup;
  }
}

/* start/resume playback ASAP */
static gboolean
gst_pulsesrc_play (GstPulseSrc * psrc)
{
  pa_threaded_mainloop_lock (psrc->mainloop);
  GST_DEBUG_OBJECT (psrc, "playing");
  psrc->paused = FALSE;
  gst_pulsesrc_set_corked (psrc, FALSE, FALSE);
  pa_threaded_mainloop_unlock (psrc->mainloop);

  return TRUE;
}

/* pause/stop playback ASAP */
static gboolean
gst_pulsesrc_pause (GstPulseSrc * psrc)
{
  pa_threaded_mainloop_lock (psrc->mainloop);
  GST_DEBUG_OBJECT (psrc, "pausing");
  /* make sure the commit method stops writing */
  psrc->paused = TRUE;
  if (psrc->in_read) {
    /* we are waiting in a read, signal */
    GST_DEBUG_OBJECT (psrc, "signal read");
    pa_threaded_mainloop_signal (psrc->mainloop, 0);
  }
  pa_threaded_mainloop_unlock (psrc->mainloop);

  return TRUE;
}

static GstStateChangeReturn
gst_pulsesrc_change_state (GstElement * element, GstStateChange transition)
{
  GstStateChangeReturn ret;
  GstPulseSrc *this = GST_PULSESRC_CAST (element);

  switch (transition) {
    case GST_STATE_CHANGE_NULL_TO_READY:
      this->mainloop = pa_threaded_mainloop_new ();
      g_assert (this->mainloop);

      pa_threaded_mainloop_start (this->mainloop);

      if (!this->mixer)
        this->mixer =
            gst_pulsemixer_ctrl_new (G_OBJECT (this), this->server,
            this->device, GST_PULSEMIXER_SOURCE);
      break;
    case GST_STATE_CHANGE_PAUSED_TO_PLAYING:
      /* uncork and start recording */
      gst_pulsesrc_play (this);
      break;
    case GST_STATE_CHANGE_PLAYING_TO_PAUSED:
      /* stop recording ASAP by corking */
      pa_threaded_mainloop_lock (this->mainloop);
      GST_DEBUG_OBJECT (this, "corking");
      gst_pulsesrc_set_corked (this, TRUE, FALSE);
      pa_threaded_mainloop_unlock (this->mainloop);
      break;
    default:
      break;
  }

  ret = GST_ELEMENT_CLASS (parent_class)->change_state (element, transition);

  switch (transition) {
    case GST_STATE_CHANGE_PLAYING_TO_PAUSED:
      /* now make sure we get out of the _read method */
      gst_pulsesrc_pause (this);
      break;
    case GST_STATE_CHANGE_READY_TO_NULL:
      if (this->mixer) {
        gst_pulsemixer_ctrl_free (this->mixer);
        this->mixer = NULL;
      }

      if (this->mainloop)
        pa_threaded_mainloop_stop (this->mainloop);

      gst_pulsesrc_destroy_context (this);

      if (this->mainloop) {
        pa_threaded_mainloop_free (this->mainloop);
        this->mainloop = NULL;
      }
      break;
    default:
      break;
  }

  return ret;
}<|MERGE_RESOLUTION|>--- conflicted
+++ resolved
@@ -132,7 +132,6 @@
     );
 
 
-<<<<<<< HEAD
 GST_IMPLEMENT_PULSEMIXER_CTRL_METHODS (GstPulseSrc, gst_pulsesrc);
 GST_IMPLEMENT_PULSEPROBE_METHODS (GstPulseSrc, gst_pulsesrc);
 
@@ -140,105 +139,8 @@
 G_DEFINE_TYPE_WITH_CODE (GstPulseSrc, gst_pulsesrc, GST_TYPE_AUDIO_SRC,
     G_IMPLEMENT_INTERFACE (GST_TYPE_MIXER, gst_pulsesrc_mixer_interface_init);
     G_IMPLEMENT_INTERFACE (GST_TYPE_PROPERTY_PROBE,
-        gst_pulsesrc_property_probe_interface_init));
-=======
-#ifdef HAVE_PULSE_1_0
-  if (interface_type == GST_TYPE_STREAM_VOLUME)
-    return TRUE;
-#endif
-
-  return FALSE;
-}
-
-static void
-gst_pulsesrc_implements_interface_init (GstImplementsInterfaceClass * klass)
-{
-  klass->supported = gst_pulsesrc_interface_supported;
-}
-
-static void
-gst_pulsesrc_init_interfaces (GType type)
-{
-#ifdef HAVE_PULSE_1_0
-  static const GInterfaceInfo svol_iface_info = {
-    NULL, NULL, NULL,
-  };
-#endif
-  static const GInterfaceInfo implements_iface_info = {
-    (GInterfaceInitFunc) gst_pulsesrc_implements_interface_init,
-    NULL,
-    NULL,
-  };
-  static const GInterfaceInfo mixer_iface_info = {
-    (GInterfaceInitFunc) gst_pulsesrc_mixer_interface_init,
-    NULL,
-    NULL,
-  };
-  static const GInterfaceInfo probe_iface_info = {
-    (GInterfaceInitFunc) gst_pulsesrc_property_probe_interface_init,
-    NULL,
-    NULL,
-  };
-
-#ifdef HAVE_PULSE_1_0
-  g_type_add_interface_static (type, GST_TYPE_STREAM_VOLUME, &svol_iface_info);
-#endif
-  g_type_add_interface_static (type, GST_TYPE_IMPLEMENTS_INTERFACE,
-      &implements_iface_info);
-  g_type_add_interface_static (type, GST_TYPE_MIXER, &mixer_iface_info);
-  g_type_add_interface_static (type, GST_TYPE_PROPERTY_PROBE,
-      &probe_iface_info);
-}
-
-static void
-gst_pulsesrc_base_init (gpointer g_class)
-{
-
-  static GstStaticPadTemplate pad_template = GST_STATIC_PAD_TEMPLATE ("src",
-      GST_PAD_SRC,
-      GST_PAD_ALWAYS,
-      GST_STATIC_CAPS ("audio/x-raw-int, "
-          "endianness = (int) { " ENDIANNESS " }, "
-          "signed = (boolean) TRUE, "
-          "width = (int) 16, "
-          "depth = (int) 16, "
-          "rate = (int) [ 1, MAX ], "
-          "channels = (int) [ 1, 32 ];"
-          "audio/x-raw-float, "
-          "endianness = (int) { " ENDIANNESS " }, "
-          "width = (int) 32, "
-          "rate = (int) [ 1, MAX ], "
-          "channels = (int) [ 1, 32 ];"
-          "audio/x-raw-int, "
-          "endianness = (int) { " ENDIANNESS " }, "
-          "signed = (boolean) TRUE, "
-          "width = (int) 32, "
-          "depth = (int) 32, "
-          "rate = (int) [ 1, MAX ], "
-          "channels = (int) [ 1, 32 ];"
-          "audio/x-raw-int, "
-          "signed = (boolean) FALSE, "
-          "width = (int) 8, "
-          "depth = (int) 8, "
-          "rate = (int) [ 1, MAX ], "
-          "channels = (int) [ 1, 32 ];"
-          "audio/x-alaw, "
-          "rate = (int) [ 1, MAX], "
-          "channels = (int) [ 1, 32 ];"
-          "audio/x-mulaw, "
-          "rate = (int) [ 1, MAX], " "channels = (int) [ 1, 32 ]")
-      );
-
-  GstElementClass *element_class = GST_ELEMENT_CLASS (g_class);
-
-  gst_element_class_set_details_simple (element_class,
-      "PulseAudio Audio Source",
-      "Source/Audio",
-      "Captures audio from a PulseAudio server", "Lennart Poettering");
-  gst_element_class_add_pad_template (element_class,
-      gst_static_pad_template_get (&pad_template));
-}
->>>>>>> a3bc4319
+        gst_pulsesrc_property_probe_interface_init);
+    G_IMPLEMENT_INTERFACE (GST_TYPE_STREAM_VOLUME, NULL));
 
 static void
 gst_pulsesrc_class_init (GstPulseSrcClass * klass)
@@ -336,14 +238,13 @@
           "record stream", 0, G_MAXUINT, PA_INVALID_INDEX,
           G_PARAM_READABLE | G_PARAM_STATIC_STRINGS));
 
-<<<<<<< HEAD
   gst_element_class_set_details_simple (gstelement_class,
       "PulseAudio Audio Source",
       "Source/Audio",
       "Captures audio from a PulseAudio server", "Lennart Poettering");
   gst_element_class_add_pad_template (gstelement_class,
       gst_static_pad_template_get (&pad_template));
-=======
+
 #ifdef HAVE_PULSE_1_0
   /**
    * GstPulseSrc:volume
@@ -372,7 +273,6 @@
           "Mute state of this stream",
           DEFAULT_MUTE, G_PARAM_READWRITE | G_PARAM_STATIC_STRINGS));
 #endif
->>>>>>> a3bc4319
 }
 
 static void
@@ -1494,19 +1394,9 @@
 #endif
 
   if (pa_stream_connect_record (pulsesrc->stream, pulsesrc->device, &wanted,
-<<<<<<< HEAD
-          PA_STREAM_INTERPOLATE_TIMING | PA_STREAM_AUTO_TIMING_UPDATE |
-          PA_STREAM_NOT_MONOTONIC | PA_STREAM_ADJUST_LATENCY |
-          PA_STREAM_START_CORKED) < 0)
+          flags) < 0) {
     goto connect_failed;
-=======
-          flags) < 0) {
-    GST_ELEMENT_ERROR (pulsesrc, RESOURCE, FAILED,
-        ("Failed to connect stream: %s",
-            pa_strerror (pa_context_errno (pulsesrc->context))), (NULL));
-    goto unlock_and_fail;
-  }
->>>>>>> a3bc4319
+  }
 
   pulsesrc->corked = TRUE;
 
