--- conflicted
+++ resolved
@@ -1337,23 +1337,6 @@
   return ret;
 }
 
-<<<<<<< HEAD
-=======
-static const GstQueryType *
-gst_matroska_demux_get_src_query_types (GstPad * pad)
-{
-  static const GstQueryType query_types[] = {
-    GST_QUERY_POSITION,
-    GST_QUERY_DURATION,
-    GST_QUERY_SEEKING,
-    GST_QUERY_TOC,
-    0
-  };
-
-  return query_types;
-}
-
->>>>>>> 113ba4ac
 static gboolean
 gst_matroska_demux_query (GstMatroskaDemux * demux, GstPad * pad,
     GstQuery * query)
@@ -1967,12 +1950,7 @@
    * so, invalidate our current duration, which is only a moving target,
    * and should not be used to clamp anything */
   if (!demux->streaming && !demux->common.index && demux->invalid_duration) {
-<<<<<<< HEAD
     seeksegment.duration = GST_CLOCK_TIME_NONE;
-=======
-    gst_segment_set_duration (&seeksegment, GST_FORMAT_TIME,
-        GST_CLOCK_TIME_NONE);
->>>>>>> 113ba4ac
   }
 
   if (event) {
