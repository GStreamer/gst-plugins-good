/* GStreamer
 * Copyright (C) <2007> Julien Moutte <julien@moutte.net>
 *
 * This library is free software; you can redistribute it and/or
 * modify it under the terms of the GNU Library General Public
 * License as published by the Free Software Foundation; either
 * version 2 of the License, or (at your option) any later version.
 *
 * This library is distributed in the hope that it will be useful,
 * but WITHOUT ANY WARRANTY; without even the implied warranty of
 * MERCHANTABILITY or FITNESS FOR A PARTICULAR PURPOSE.  See the GNU
 * Library General Public License for more details.
 *
 * You should have received a copy of the GNU Library General Public
 * License along with this library; if not, write to the
 * Free Software Foundation, Inc., 59 Temple Place - Suite 330,
 * Boston, MA 02111-1307, USA.
 */

/**
 * SECTION:element-flvdemux
 *
 * flvdemux demuxes an FLV file into the different contained streams.
 *
 * <refsect2>
 * <title>Example launch line</title>
 * |[
 * gst-launch -v filesrc location=/path/to/flv ! flvdemux ! audioconvert ! autoaudiosink
 * ]| This pipeline demuxes an FLV file and outputs the contained raw audio streams.
 * </refsect2>
 */

#ifdef HAVE_CONFIG_H
#include "config.h"
#endif

#include "gstflvdemux.h"
#include "gstflvmux.h"

#include <string.h>
#include <gst/base/gstbytereader.h>
#include <gst/pbutils/descriptions.h>
#include <gst/pbutils/pbutils.h>
#include <gst/audio/audio.h>

/* FIXME: don't rely on own GstIndex */
#include "gstindex.c"
#include "gstmemindex.c"
#define GST_ASSOCIATION_FLAG_NONE GST_INDEX_ASSOCIATION_FLAG_NONE
#define GST_ASSOCIATION_FLAG_KEY_UNIT GST_INDEX_ASSOCIATION_FLAG_KEY_UNIT
#define GST_ASSOCIATION_FLAG_DELTA_UNIT GST_INDEX_ASSOCIATION_FLAG_DELTA_UNIT

static GstStaticPadTemplate flv_sink_template = GST_STATIC_PAD_TEMPLATE ("sink",
    GST_PAD_SINK,
    GST_PAD_ALWAYS,
    GST_STATIC_CAPS ("video/x-flv")
    );

static GstStaticPadTemplate audio_src_template =
    GST_STATIC_PAD_TEMPLATE ("audio",
    GST_PAD_SRC,
    GST_PAD_SOMETIMES,
    GST_STATIC_CAPS
    ("audio/x-adpcm, layout = (string) swf, channels = (int) { 1, 2 }, rate = (int) { 5512, 11025, 22050, 44100 }; "
        "audio/mpeg, mpegversion = (int) 1, layer = (int) 3, channels = (int) { 1, 2 }, rate = (int) { 5512, 8000, 11025, 22050, 44100 }, parsed = (boolean) TRUE; "
        "audio/mpeg, mpegversion = (int) 4, stream-format = (string) raw, framed = (boolean) TRUE; "
        "audio/x-nellymoser, channels = (int) { 1, 2 }, rate = (int) { 5512, 8000, 11025, 16000, 22050, 44100 }; "
        "audio/x-raw, format = (string) { U8, S16LE }, layout = (string) interleaved, channels = (int) { 1, 2 }, rate = (int) { 5512, 11025, 22050, 44100 }; "
        "audio/x-alaw, channels = (int) { 1, 2 }, rate = (int) { 5512, 11025, 22050, 44100 }; "
        "audio/x-mulaw, channels = (int) { 1, 2 }, rate = (int) { 5512, 11025, 22050, 44100 }; "
        "audio/x-speex, channels = (int) { 1, 2 }, rate = (int) { 5512, 11025, 22050, 44100 };")
    );

static GstStaticPadTemplate video_src_template =
    GST_STATIC_PAD_TEMPLATE ("video",
    GST_PAD_SRC,
    GST_PAD_SOMETIMES,
    GST_STATIC_CAPS ("video/x-flash-video; "
        "video/x-flash-screen; "
        "video/x-vp6-flash; " "video/x-vp6-alpha; "
        "video/x-h264, stream-format=avc;")
    );

GST_DEBUG_CATEGORY_STATIC (flvdemux_debug);
#define GST_CAT_DEFAULT flvdemux_debug

#define gst_flv_demux_parent_class parent_class
G_DEFINE_TYPE (GstFlvDemux, gst_flv_demux, GST_TYPE_ELEMENT);

/* 9 bytes of header + 4 bytes of first previous tag size */
#define FLV_HEADER_SIZE 13
/* 1 byte of tag type + 3 bytes of tag data size */
#define FLV_TAG_TYPE_SIZE 4

/* two seconds - consider pts are resynced to another base if this different */
#define RESYNC_THRESHOLD 2000

static gboolean flv_demux_handle_seek_push (GstFlvDemux * demux,
    GstEvent * event);
static gboolean gst_flv_demux_handle_seek_pull (GstFlvDemux * demux,
    GstEvent * event, gboolean seeking);

static gboolean gst_flv_demux_query (GstPad * pad, GstObject * parent,
    GstQuery * query);
static gboolean gst_flv_demux_src_event (GstPad * pad, GstObject * parent,
    GstEvent * event);

static GstIndex *gst_flv_demux_get_index (GstElement * element);

static void
gst_flv_demux_parse_and_add_index_entry (GstFlvDemux * demux, GstClockTime ts,
    guint64 pos, gboolean keyframe)
{
  GstIndexAssociation associations[2];
<<<<<<< HEAD
=======
  GstIndex *index;
>>>>>>> dfda34ea
  GstIndexEntry *entry;

  GST_LOG_OBJECT (demux,
      "adding key=%d association %" GST_TIME_FORMAT "-> %" G_GUINT64_FORMAT,
      keyframe, GST_TIME_ARGS (ts), pos);

  /* if upstream is not seekable there is no point in building an index */
  if (!demux->upstream_seekable)
    return;

  index = gst_flv_demux_get_index (GST_ELEMENT (demux));

  if (!index)
    return;

  /* entry may already have been added before, avoid adding indefinitely */
  entry = gst_index_get_assoc_entry (index, demux->index_id,
      GST_INDEX_LOOKUP_EXACT, GST_ASSOCIATION_FLAG_NONE, GST_FORMAT_BYTES, pos);

  if (entry) {
#ifndef GST_DISABLE_GST_DEBUG
    gint64 time = 0;
    gboolean key;

    gst_index_entry_assoc_map (entry, GST_FORMAT_TIME, &time);
    key = ! !(GST_INDEX_ASSOC_FLAGS (entry) & GST_ASSOCIATION_FLAG_KEY_UNIT);
    GST_LOG_OBJECT (demux, "position already mapped to time %" GST_TIME_FORMAT
        ", keyframe %d", GST_TIME_ARGS (time), key);
    /* there is not really a way to delete the existing one */
    if (time != ts || key != ! !keyframe)
      GST_DEBUG_OBJECT (demux, "metadata mismatch");
#endif
    gst_object_unref (index);
    return;
  }

  associations[0].format = GST_FORMAT_TIME;
  associations[0].value = ts;
  associations[1].format = GST_FORMAT_BYTES;
  associations[1].value = pos;

  gst_index_add_associationv (index, demux->index_id,
      (keyframe) ? GST_ASSOCIATION_FLAG_KEY_UNIT :
      GST_ASSOCIATION_FLAG_DELTA_UNIT, 2,
      (const GstIndexAssociation *) &associations);

  if (pos > demux->index_max_pos)
    demux->index_max_pos = pos;
  if (ts > demux->index_max_time)
    demux->index_max_time = ts;

  gst_object_unref (index);
}

static gchar *
FLV_GET_STRING (GstByteReader * reader)
{
  guint16 string_size = 0;
  gchar *string = NULL;
  const guint8 *str = NULL;

  g_return_val_if_fail (reader != NULL, NULL);

  if (G_UNLIKELY (!gst_byte_reader_get_uint16_be (reader, &string_size)))
    return NULL;

  if (G_UNLIKELY (string_size > gst_byte_reader_get_remaining (reader)))
    return NULL;

  string = g_try_malloc0 (string_size + 1);
  if (G_UNLIKELY (!string)) {
    return NULL;
  }

  if (G_UNLIKELY (!gst_byte_reader_get_data (reader, string_size, &str))) {
    g_free (string);
    return NULL;
  }

  memcpy (string, str, string_size);
  if (!g_utf8_validate (string, string_size, NULL)) {
    g_free (string);
    return NULL;
  }

  return string;
}

static void
gst_flv_demux_check_seekability (GstFlvDemux * demux)
{
  GstQuery *query;
  gint64 start = -1, stop = -1;

  demux->upstream_seekable = FALSE;

  query = gst_query_new_seeking (GST_FORMAT_BYTES);
  if (!gst_pad_peer_query (demux->sinkpad, query)) {
    GST_DEBUG_OBJECT (demux, "seeking query failed");
    gst_query_unref (query);
    return;
  }

  gst_query_parse_seeking (query, NULL, &demux->upstream_seekable,
      &start, &stop);

  gst_query_unref (query);

  /* try harder to query upstream size if we didn't get it the first time */
  if (demux->upstream_seekable && stop == -1) {
    GST_DEBUG_OBJECT (demux, "doing duration query to fix up unset stop");
    gst_pad_peer_query_duration (demux->sinkpad, GST_FORMAT_BYTES, &stop);
  }

  /* if upstream doesn't know the size, it's likely that it's not seekable in
   * practice even if it technically may be seekable */
  if (demux->upstream_seekable && (start != 0 || stop <= start)) {
    GST_DEBUG_OBJECT (demux, "seekable but unknown start/stop -> disable");
    demux->upstream_seekable = FALSE;
  }

  GST_DEBUG_OBJECT (demux, "upstream seekable: %d", demux->upstream_seekable);
}

static void
parse_flv_demux_parse_date_string (GDate * date, const gchar * s)
{
  g_date_set_parse (date, s);
  if (g_date_valid (date))
    return;

  /* "Fri Oct 15 15:13:16 2004" needs to be parsed */
  {
    static const gchar *months[] = {
      "Jan", "Feb", "Mar", "Apr",
      "May", "Jun", "Jul", "Aug",
      "Sep", "Oct", "Nov", "Dec"
    };
    gchar **tokens = g_strsplit (s, " ", -1);
    guint64 d;
    gchar *endptr;
    gint i;

    if (g_strv_length (tokens) != 5)
      goto out;

    if (strlen (tokens[1]) != 3)
      goto out;
    for (i = 0; i < 12; i++) {
      if (!strcmp (tokens[1], months[i])) {
        break;
      }
    }
    if (i == 12)
      goto out;
    g_date_set_month (date, i + 1);

    d = g_ascii_strtoull (tokens[2], &endptr, 10);
    if (d == 0 && *endptr != '\0')
      goto out;

    g_date_set_day (date, d);

    d = g_ascii_strtoull (tokens[4], &endptr, 10);
    if (d == 0 && *endptr != '\0')
      goto out;

    g_date_set_year (date, d);

  out:
    if (tokens)
      g_strfreev (tokens);
  }
}

static gboolean
gst_flv_demux_parse_metadata_item (GstFlvDemux * demux, GstByteReader * reader,
    gboolean * end_marker)
{
  gchar *tag_name = NULL;
  guint8 tag_type = 0;

  /* Initialize the end_marker flag to FALSE */
  *end_marker = FALSE;

  /* Name of the tag */
  tag_name = FLV_GET_STRING (reader);
  if (G_UNLIKELY (!tag_name)) {
    GST_WARNING_OBJECT (demux, "failed reading tag name");
    return FALSE;
  }

  /* What kind of object is that */
  if (!gst_byte_reader_get_uint8 (reader, &tag_type))
    goto error;

  GST_DEBUG_OBJECT (demux, "tag name %s, tag type %d", tag_name, tag_type);

  switch (tag_type) {
    case 0:                    // Double
    {                           /* Use a union to read the uint64 and then as a double */
      gdouble d = 0;

      if (!gst_byte_reader_get_float64_be (reader, &d))
        goto error;

      GST_DEBUG_OBJECT (demux, "%s => (double) %f", tag_name, d);

      if (!strcmp (tag_name, "duration")) {
        demux->duration = d * GST_SECOND;

        gst_tag_list_add (demux->taglist, GST_TAG_MERGE_REPLACE,
            GST_TAG_DURATION, demux->duration, NULL);
      } else if (!strcmp (tag_name, "AspectRatioX")) {
        demux->par_x = d;
        demux->got_par = TRUE;
      } else if (!strcmp (tag_name, "AspectRatioY")) {
        demux->par_y = d;
        demux->got_par = TRUE;
      } else if (!strcmp (tag_name, "width")) {
        demux->w = d;
      } else if (!strcmp (tag_name, "height")) {
        demux->h = d;
      } else if (!strcmp (tag_name, "framerate")) {
        demux->framerate = d;
      } else {
        GST_INFO_OBJECT (demux, "Tag \'%s\' not handled", tag_name);
      }

      break;
    }
    case 1:                    // Boolean
    {
      guint8 b = 0;

      if (!gst_byte_reader_get_uint8 (reader, &b))
        goto error;

      GST_DEBUG_OBJECT (demux, "%s => (boolean) %d", tag_name, b);

      GST_INFO_OBJECT (demux, "Tag \'%s\' not handled", tag_name);

      break;
    }
    case 2:                    // String
    {
      gchar *s = NULL;

      s = FLV_GET_STRING (reader);
      if (s == NULL)
        goto error;

      GST_DEBUG_OBJECT (demux, "%s => (string) %s", tag_name, s);

      if (!strcmp (tag_name, "creationdate")) {
        GDate *date = g_date_new ();

        parse_flv_demux_parse_date_string (date, s);
        if (!g_date_valid (date)) {
          GST_DEBUG_OBJECT (demux, "Failed to parse string as date");
        } else {
          gst_tag_list_add (demux->taglist, GST_TAG_MERGE_REPLACE,
              GST_TAG_DATE, date, NULL);
        }
        g_date_free (date);
      } else if (!strcmp (tag_name, "creator")) {
        gst_tag_list_add (demux->taglist, GST_TAG_MERGE_REPLACE,
            GST_TAG_ARTIST, s, NULL);
      } else if (!strcmp (tag_name, "title")) {
        gst_tag_list_add (demux->taglist, GST_TAG_MERGE_REPLACE,
            GST_TAG_TITLE, s, NULL);
      } else if (!strcmp (tag_name, "metadatacreator")) {
        gst_tag_list_add (demux->taglist, GST_TAG_MERGE_REPLACE,
            GST_TAG_ENCODER, s, NULL);
      } else {
        GST_INFO_OBJECT (demux, "Tag \'%s\' not handled", tag_name);
      }

      g_free (s);

      break;
    }
    case 3:                    // Object
    {
      gboolean end_of_object_marker = FALSE;

      while (!end_of_object_marker) {
        gboolean ok = gst_flv_demux_parse_metadata_item (demux, reader,
            &end_of_object_marker);

        if (G_UNLIKELY (!ok)) {
          GST_WARNING_OBJECT (demux, "failed reading a tag, skipping");
          goto error;
        }
      }

      break;
    }
    case 8:                    // ECMA array
    {
      guint32 nb_elems = 0;
      gboolean end_of_object_marker = FALSE;

      if (!gst_byte_reader_get_uint32_be (reader, &nb_elems))
        goto error;

      GST_DEBUG_OBJECT (demux, "there are approx. %d elements in the array",
          nb_elems);

      while (!end_of_object_marker) {
        gboolean ok = gst_flv_demux_parse_metadata_item (demux, reader,
            &end_of_object_marker);

        if (G_UNLIKELY (!ok)) {
          GST_WARNING_OBJECT (demux, "failed reading a tag, skipping");
          goto error;
        }
      }

      break;
    }
    case 9:                    // End marker
    {
      GST_DEBUG_OBJECT (demux, "end marker ?");
      if (tag_name[0] == '\0') {

        GST_DEBUG_OBJECT (demux, "end marker detected");

        *end_marker = TRUE;
      }

      break;
    }
    case 10:                   // Array
    {
      guint32 nb_elems = 0;

      if (!gst_byte_reader_get_uint32_be (reader, &nb_elems))
        goto error;

      GST_DEBUG_OBJECT (demux, "array has %d elements", nb_elems);

      if (!strcmp (tag_name, "times")) {
        if (demux->times) {
          g_array_free (demux->times, TRUE);
        }
        demux->times = g_array_new (FALSE, TRUE, sizeof (gdouble));
      } else if (!strcmp (tag_name, "filepositions")) {
        if (demux->filepositions) {
          g_array_free (demux->filepositions, TRUE);
        }
        demux->filepositions = g_array_new (FALSE, TRUE, sizeof (gdouble));
      }

      while (nb_elems--) {
        guint8 elem_type = 0;

        if (!gst_byte_reader_get_uint8 (reader, &elem_type))
          goto error;

        switch (elem_type) {
          case 0:
          {
            gdouble d;

            if (!gst_byte_reader_get_float64_be (reader, &d))
              goto error;

            GST_DEBUG_OBJECT (demux, "element is a double %f", d);

            if (!strcmp (tag_name, "times") && demux->times) {
              g_array_append_val (demux->times, d);
            } else if (!strcmp (tag_name, "filepositions") &&
                demux->filepositions) {
              g_array_append_val (demux->filepositions, d);
            }
            break;
          }
          default:
            GST_WARNING_OBJECT (demux, "unsupported array element type %d",
                elem_type);
        }
      }

      break;
    }
    case 11:                   // Date
    {
      gdouble d = 0;
      gint16 i = 0;

      if (!gst_byte_reader_get_float64_be (reader, &d))
        goto error;

      if (!gst_byte_reader_get_int16_be (reader, &i))
        goto error;

      GST_DEBUG_OBJECT (demux,
          "%s => (date as a double) %f, timezone offset %d", tag_name, d, i);

      GST_INFO_OBJECT (demux, "Tag \'%s\' not handled", tag_name);

      break;
    }
    default:
      GST_WARNING_OBJECT (demux, "unsupported tag type %d", tag_type);
  }

  g_free (tag_name);

  return TRUE;

error:
  g_free (tag_name);

  return FALSE;
}

static GstFlowReturn
gst_flv_demux_parse_tag_script (GstFlvDemux * demux, GstBuffer * buffer)
{
  GstFlowReturn ret = GST_FLOW_OK;
  GstByteReader reader;
  guint8 type = 0;
  GstMapInfo map;

  g_return_val_if_fail (gst_buffer_get_size (buffer) >= 7, GST_FLOW_ERROR);

  gst_buffer_map (buffer, &map, GST_MAP_READ);
  gst_byte_reader_init (&reader, map.data, map.size);

  gst_byte_reader_skip (&reader, 7);

  GST_LOG_OBJECT (demux, "parsing a script tag");

  if (!gst_byte_reader_get_uint8 (&reader, &type))
    goto cleanup;

  /* Must be string */
  if (type == 2) {
    gchar *function_name;
    guint i;

    function_name = FLV_GET_STRING (&reader);

    GST_LOG_OBJECT (demux, "function name is %s", GST_STR_NULL (function_name));

    if (function_name != NULL && strcmp (function_name, "onMetaData") == 0) {
      gboolean end_marker = FALSE;
      GST_DEBUG_OBJECT (demux, "we have a metadata script object");

      if (!gst_byte_reader_get_uint8 (&reader, &type)) {
        g_free (function_name);
        goto cleanup;
      }

      switch (type) {
        case 8:
        {
          guint32 nb_elems = 0;

          /* ECMA array */
          if (!gst_byte_reader_get_uint32_be (&reader, &nb_elems)) {
            g_free (function_name);
            goto cleanup;
          }

          /* The number of elements is just a hint, some files have
             nb_elements == 0 and actually contain items. */
          GST_DEBUG_OBJECT (demux, "there are approx. %d elements in the array",
              nb_elems);
        }
          /* fallthrough to read data */
        case 3:
        {
          /* Object */
          while (!end_marker) {
            gboolean ok =
                gst_flv_demux_parse_metadata_item (demux, &reader, &end_marker);

            if (G_UNLIKELY (!ok)) {
              GST_WARNING_OBJECT (demux, "failed reading a tag, skipping");
              break;
            }
          }
        }
          break;
        default:
          GST_DEBUG_OBJECT (demux, "Unhandled script data type : %d", type);
          g_free (function_name);
          goto cleanup;
      }

      demux->push_tags = TRUE;
    }

    g_free (function_name);

    if (demux->times && demux->filepositions) {
      guint num;

      /* If an index was found, insert associations */
      num = MIN (demux->times->len, demux->filepositions->len);
      for (i = 0; i < num; i++) {
        guint64 time, fileposition;

        time = g_array_index (demux->times, gdouble, i) * GST_SECOND;
        fileposition = g_array_index (demux->filepositions, gdouble, i);
        gst_flv_demux_parse_and_add_index_entry (demux, time, fileposition,
            TRUE);
      }
      demux->indexed = TRUE;
    }
  }

cleanup:
  gst_buffer_unmap (buffer, &map);

  return ret;
}

static gboolean
gst_flv_demux_audio_negotiate (GstFlvDemux * demux, guint32 codec_tag,
    guint32 rate, guint32 channels, guint32 width)
{
  GstCaps *caps = NULL;
  gchar *codec_name = NULL;
  gboolean ret = FALSE;
  guint adjusted_rate = rate;

  switch (codec_tag) {
    case 1:
      caps = gst_caps_new_simple ("audio/x-adpcm", "layout", G_TYPE_STRING,
          "swf", NULL);
      break;
    case 2:
    case 14:
      caps = gst_caps_new_simple ("audio/mpeg",
          "mpegversion", G_TYPE_INT, 1, "layer", G_TYPE_INT, 3,
          "parsed", G_TYPE_BOOLEAN, TRUE, NULL);
      break;
    case 0:
    case 3:
    {
      GstAudioFormat format;

      /* Assuming little endian for 0 (aka endianness of the
       * system on which the file was created) as most people
       * are probably using little endian machines */
      format = gst_audio_format_build_integer ((width == 8) ? FALSE : TRUE,
          G_LITTLE_ENDIAN, width, width);

      caps = gst_caps_new_simple ("audio/x-raw",
          "format", G_TYPE_STRING, gst_audio_format_to_string (format),
          "layout", G_TYPE_STRING, "interleaved", NULL);
      break;
    }
    case 4:
    case 5:
    case 6:
      caps = gst_caps_new_empty_simple ("audio/x-nellymoser");
      break;
    case 10:
    {
      if (demux->audio_codec_data) {
        GstMapInfo map;

        gst_buffer_map (demux->audio_codec_data, &map, GST_MAP_READ);

        /* use codec-data to extract and verify samplerate */
        if (map.size >= 2) {
          gint freq_index;

          freq_index = GST_READ_UINT16_BE (map.data);
          freq_index = (freq_index & 0x0780) >> 7;
          adjusted_rate =
              gst_codec_utils_aac_get_sample_rate_from_index (freq_index);

          if (adjusted_rate && (rate != adjusted_rate)) {
            GST_LOG_OBJECT (demux, "Ajusting AAC sample rate %d -> %d", rate,
                adjusted_rate);
          } else {
            adjusted_rate = rate;
          }
        }
        gst_buffer_unmap (demux->audio_codec_data, &map);
      }

      caps = gst_caps_new_simple ("audio/mpeg",
          "mpegversion", G_TYPE_INT, 4, "framed", G_TYPE_BOOLEAN, TRUE,
          "stream-format", G_TYPE_STRING, "raw", NULL);
      break;
    }
    case 7:
      caps = gst_caps_new_empty_simple ("audio/x-alaw");
      break;
    case 8:
      caps = gst_caps_new_empty_simple ("audio/x-mulaw");
      break;
    case 11:
      caps = gst_caps_new_empty_simple ("audio/x-speex");
      break;
    default:
      GST_WARNING_OBJECT (demux, "unsupported audio codec tag %u", codec_tag);
  }

  if (G_UNLIKELY (!caps)) {
    GST_WARNING_OBJECT (demux, "failed creating caps for audio pad");
    goto beach;
  }

  gst_caps_set_simple (caps, "rate", G_TYPE_INT, adjusted_rate,
      "channels", G_TYPE_INT, channels, NULL);

  if (demux->audio_codec_data) {
    gst_caps_set_simple (caps, "codec_data", GST_TYPE_BUFFER,
        demux->audio_codec_data, NULL);
  }

  ret = gst_pad_set_caps (demux->audio_pad, caps);

  if (G_LIKELY (ret)) {
    /* Store the caps we got from tags */
    demux->audio_codec_tag = codec_tag;
    demux->rate = rate;
    demux->channels = channels;
    demux->width = width;

    codec_name = gst_pb_utils_get_codec_description (caps);

    if (codec_name) {
      if (demux->taglist == NULL)
        demux->taglist = gst_tag_list_new_empty ();
      gst_tag_list_add (demux->taglist, GST_TAG_MERGE_REPLACE,
          GST_TAG_AUDIO_CODEC, codec_name, NULL);
      g_free (codec_name);
    }

    GST_DEBUG_OBJECT (demux->audio_pad, "successfully negotiated caps %"
        GST_PTR_FORMAT, caps);
  } else {
    GST_WARNING_OBJECT (demux->audio_pad, "failed negotiating caps %"
        GST_PTR_FORMAT, caps);
  }

  gst_caps_unref (caps);

beach:
  return ret;
}

static gboolean
gst_flv_demux_push_src_event (GstFlvDemux * demux, GstEvent * event)
{
  gboolean ret = TRUE;

  if (demux->audio_pad)
    ret |= gst_pad_push_event (demux->audio_pad, gst_event_ref (event));

  if (demux->video_pad)
    ret |= gst_pad_push_event (demux->video_pad, gst_event_ref (event));

  gst_event_unref (event);

  return ret;
}

static void
gst_flv_demux_push_tags (GstFlvDemux * demux)
{
  if (demux->has_audio && !demux->audio_pad) {
    GST_DEBUG_OBJECT (demux,
        "Waiting for audio stream pad to come up before we can push tags");
    return;
  }
  if (demux->has_video && !demux->video_pad) {
    GST_DEBUG_OBJECT (demux,
        "Waiting for video stream pad to come up before we can push tags");
    return;
  }
  if (demux->taglist) {
    GST_DEBUG_OBJECT (demux, "pushing tags out %" GST_PTR_FORMAT,
        demux->taglist);
    gst_flv_demux_push_src_event (demux, gst_event_new_tag (demux->taglist));
    demux->taglist = gst_tag_list_new_empty ();
    demux->push_tags = FALSE;
  }
}

static void
gst_flv_demux_update_resync (GstFlvDemux * demux, guint32 pts, gboolean discont,
    guint32 * last, GstClockTime * offset)
{
  gint32 dpts = pts - *last;
  if (!discont && ABS (dpts) >= RESYNC_THRESHOLD) {
    /* Theoretically, we should use substract the duration of the last buffer,
       but this demuxer sends no durations on buffers, not sure if it cannot
       know, or just does not care to calculate. */
    *offset -= dpts * GST_MSECOND;
    GST_WARNING_OBJECT (demux,
        "Large pts gap (%" G_GINT32_FORMAT " ms), assuming resync, offset now %"
        GST_TIME_FORMAT "", dpts, GST_TIME_ARGS (*offset));
  }
  *last = pts;
}

static GstFlowReturn
gst_flv_demux_parse_tag_audio (GstFlvDemux * demux, GstBuffer * buffer)
{
  GstFlowReturn ret = GST_FLOW_OK;
  guint32 pts = 0, codec_tag = 0, rate = 5512, width = 8, channels = 1;
  guint32 codec_data = 0, pts_ext = 0;
  guint8 flags = 0;
  GstMapInfo map;
  GstBuffer *outbuf;
  guint8 *data;

  GST_LOG_OBJECT (demux, "parsing an audio tag");

  if (demux->no_more_pads && !demux->audio_pad) {
    GST_WARNING_OBJECT (demux,
        "Signaled no-more-pads already but had no audio pad -- ignoring");
    return GST_FLOW_OK;
  }

  g_return_val_if_fail (gst_buffer_get_size (buffer) == demux->tag_size,
      GST_FLOW_ERROR);

  /* Error out on tags with too small headers */
  if (gst_buffer_get_size (buffer) < 11) {
    GST_ERROR_OBJECT (demux, "Too small tag size (%" G_GSIZE_FORMAT ")",
        gst_buffer_get_size (buffer));
    return GST_FLOW_ERROR;
  }

  gst_buffer_map (buffer, &map, GST_MAP_READ);
  data = map.data;

  /* Grab information about audio tag */
  pts = GST_READ_UINT24_BE (data);
  /* read the pts extension to 32 bits integer */
  pts_ext = GST_READ_UINT8 (data + 3);
  /* Combine them */
  pts |= pts_ext << 24;

  GST_LOG_OBJECT (demux, "pts bytes %02X %02X %02X %02X (%d)", data[0], data[1],
      data[2], data[3], pts);

  /* Skip the stream id and go directly to the flags */
  flags = GST_READ_UINT8 (data + 7);

  /* Silently skip buffers with no data */
  if (map.size == 11)
    goto beach;

  /* Channels */
  if (flags & 0x01) {
    channels = 2;
  }
  /* Width */
  if (flags & 0x02) {
    width = 16;
  }
  /* Sampling rate */
  if ((flags & 0x0C) == 0x0C) {
    rate = 44100;
  } else if ((flags & 0x0C) == 0x08) {
    rate = 22050;
  } else if ((flags & 0x0C) == 0x04) {
    rate = 11025;
  }
  /* Codec tag */
  codec_tag = flags >> 4;
  if (codec_tag == 10) {        /* AAC has an extra byte for packet type */
    codec_data = 2;
  } else {
    codec_data = 1;
  }

  /* codec tags with special rates */
  if (codec_tag == 5 || codec_tag == 14)
    rate = 8000;
  else if (codec_tag == 4)
    rate = 16000;

  GST_LOG_OBJECT (demux, "audio tag with %d channels, %dHz sampling rate, "
      "%d bits width, codec tag %u (flags %02X)", channels, rate, width,
      codec_tag, flags);

  /* If we don't have our audio pad created, then create it. */
  if (G_UNLIKELY (!demux->audio_pad)) {

    demux->audio_pad =
        gst_pad_new_from_template (gst_element_class_get_pad_template
        (GST_ELEMENT_GET_CLASS (demux), "audio"), "audio");
    if (G_UNLIKELY (!demux->audio_pad)) {
      GST_WARNING_OBJECT (demux, "failed creating audio pad");
      ret = GST_FLOW_ERROR;
      goto beach;
    }

    /* Set functions on the pad */
    gst_pad_set_query_function (demux->audio_pad,
        GST_DEBUG_FUNCPTR (gst_flv_demux_query));
    gst_pad_set_event_function (demux->audio_pad,
        GST_DEBUG_FUNCPTR (gst_flv_demux_src_event));

    gst_pad_use_fixed_caps (demux->audio_pad);

    /* Make it active */
    gst_pad_set_active (demux->audio_pad, TRUE);

    /* Negotiate caps */
    if (!gst_flv_demux_audio_negotiate (demux, codec_tag, rate, channels,
            width)) {
      gst_object_unref (demux->audio_pad);
      demux->audio_pad = NULL;
      ret = GST_FLOW_ERROR;
      goto beach;
    }
#ifndef GST_DISABLE_GST_DEBUG
    {
      GstCaps *caps;

      caps = gst_pad_get_current_caps (demux->audio_pad);
      GST_DEBUG_OBJECT (demux, "created audio pad with caps %" GST_PTR_FORMAT,
          caps);
      if (caps)
        gst_caps_unref (caps);
    }
#endif

    /* We need to set caps before adding */
    gst_element_add_pad (GST_ELEMENT (demux),
        gst_object_ref (demux->audio_pad));

    /* We only emit no more pads when we have audio and video. Indeed we can
     * not trust the FLV header to tell us if there will be only audio or
     * only video and we would just break discovery of some files */
    if (demux->audio_pad && demux->video_pad) {
      GST_DEBUG_OBJECT (demux, "emitting no more pads");
      gst_element_no_more_pads (GST_ELEMENT (demux));
      demux->no_more_pads = TRUE;
      demux->push_tags = TRUE;
    }
  }

  /* Check if caps have changed */
  if (G_UNLIKELY (rate != demux->rate || channels != demux->channels ||
          codec_tag != demux->audio_codec_tag || width != demux->width)) {
    GST_DEBUG_OBJECT (demux, "audio settings have changed, changing caps");

    /* Negotiate caps */
    if (!gst_flv_demux_audio_negotiate (demux, codec_tag, rate, channels,
            width)) {
      ret = GST_FLOW_ERROR;
      goto beach;
    }
  }

  /* Push taglist if present */
  if (G_UNLIKELY (demux->push_tags))
    gst_flv_demux_push_tags (demux);

  /* Check if we have anything to push */
  if (demux->tag_data_size <= codec_data) {
    GST_LOG_OBJECT (demux, "Nothing left in this tag, returning");
    goto beach;
  }

  /* Create buffer from pad */
  outbuf = gst_buffer_copy_region (buffer, GST_BUFFER_COPY_MEMORY,
      7 + codec_data, demux->tag_data_size - codec_data);

  if (demux->audio_codec_tag == 10) {
    guint8 aac_packet_type = GST_READ_UINT8 (data + 8);

    switch (aac_packet_type) {
      case 0:
      {
        /* AudioSpecificConfig data */
        GST_LOG_OBJECT (demux, "got an AAC codec data packet");
        if (demux->audio_codec_data) {
          gst_buffer_unref (demux->audio_codec_data);
        }
        demux->audio_codec_data = outbuf;
        /* Use that buffer data in the caps */
        gst_flv_demux_audio_negotiate (demux, codec_tag, rate, channels, width);
        goto beach;
        break;
      }
      case 1:
        /* AAC raw packet */
        GST_LOG_OBJECT (demux, "got a raw AAC audio packet");
        break;
      default:
        GST_WARNING_OBJECT (demux, "invalid AAC packet type %u",
            aac_packet_type);
    }
  }

  /* detect (and deem to be resyncs)  large pts gaps */
  gst_flv_demux_update_resync (demux, pts, demux->audio_need_discont,
      &demux->last_audio_pts, &demux->audio_time_offset);

  /* Fill buffer with data */
  GST_BUFFER_TIMESTAMP (outbuf) = pts * GST_MSECOND + demux->audio_time_offset;
  GST_BUFFER_DURATION (outbuf) = GST_CLOCK_TIME_NONE;
  GST_BUFFER_OFFSET (outbuf) = demux->audio_offset++;
  GST_BUFFER_OFFSET_END (outbuf) = demux->audio_offset;

  if (demux->duration == GST_CLOCK_TIME_NONE ||
      demux->duration < GST_BUFFER_TIMESTAMP (outbuf))
    demux->duration = GST_BUFFER_TIMESTAMP (outbuf);

  /* Only add audio frames to the index if we have no video,
   * and if the index is not yet complete */
  if (!demux->has_video && !demux->indexed) {
    gst_flv_demux_parse_and_add_index_entry (demux,
        GST_BUFFER_TIMESTAMP (outbuf), demux->cur_tag_offset, TRUE);
  }

  if (G_UNLIKELY (demux->audio_need_discont)) {
    GST_BUFFER_FLAG_SET (outbuf, GST_BUFFER_FLAG_DISCONT);
    demux->audio_need_discont = FALSE;
  }

  demux->segment.position = GST_BUFFER_TIMESTAMP (outbuf);

  /* Do we need a newsegment event ? */
  if (G_UNLIKELY (demux->audio_need_segment)) {
    if (!demux->new_seg_event) {
      GST_DEBUG_OBJECT (demux, "pushing newsegment from %"
          GST_TIME_FORMAT " to %" GST_TIME_FORMAT,
          GST_TIME_ARGS (demux->segment.position),
          GST_TIME_ARGS (demux->segment.stop));
      demux->segment.start = demux->segment.time = demux->segment.position;
      demux->new_seg_event = gst_event_new_segment (&demux->segment);
    } else {
      GST_DEBUG_OBJECT (demux, "pushing pre-generated newsegment event");
    }

    gst_pad_push_event (demux->audio_pad, gst_event_ref (demux->new_seg_event));

    demux->audio_need_segment = FALSE;
  }

  GST_LOG_OBJECT (demux,
      "pushing %" G_GSIZE_FORMAT " bytes buffer at pts %" GST_TIME_FORMAT
      " with duration %" GST_TIME_FORMAT ", offset %" G_GUINT64_FORMAT,
      gst_buffer_get_size (outbuf),
      GST_TIME_ARGS (GST_BUFFER_TIMESTAMP (outbuf)),
      GST_TIME_ARGS (GST_BUFFER_DURATION (outbuf)), GST_BUFFER_OFFSET (outbuf));

  if (!GST_CLOCK_TIME_IS_VALID (demux->audio_start)) {
    demux->audio_start = GST_BUFFER_TIMESTAMP (outbuf);
  }
  if (!GST_CLOCK_TIME_IS_VALID (demux->audio_first_ts)) {
    demux->audio_first_ts = GST_BUFFER_TIMESTAMP (outbuf);
  }

  if (G_UNLIKELY (!demux->no_more_pads
          && (GST_CLOCK_DIFF (demux->audio_start,
                  GST_BUFFER_TIMESTAMP (outbuf)) > 6 * GST_SECOND))) {
    GST_DEBUG_OBJECT (demux,
        "Signalling no-more-pads because no video stream was found"
        " after 6 seconds of audio");
    gst_element_no_more_pads (GST_ELEMENT_CAST (demux));
    demux->no_more_pads = TRUE;
    demux->push_tags = TRUE;
  }

  /* Push downstream */
  ret = gst_pad_push (demux->audio_pad, outbuf);
  if (G_UNLIKELY (ret != GST_FLOW_OK)) {
    if (demux->segment.rate < 0.0 && ret == GST_FLOW_EOS &&
        demux->segment.position > demux->segment.stop) {
      /* In reverse playback we can get a GST_FLOW_EOS when
       * we are at the end of the segment, so we just need to jump
       * back to the previous section. */
      GST_DEBUG_OBJECT (demux, "downstream has reached end of segment");
      demux->audio_done = TRUE;
      ret = GST_FLOW_OK;
    } else {
      GST_WARNING_OBJECT (demux, "failed pushing a %" G_GUINT64_FORMAT
          " bytes audio buffer: %s", demux->tag_data_size,
          gst_flow_get_name (ret));
      if (ret == GST_FLOW_NOT_LINKED) {
        demux->audio_linked = FALSE;
      }
      goto beach;
    }
  }

  demux->audio_linked = TRUE;

beach:
  gst_buffer_unmap (buffer, &map);

  return ret;
}

static gboolean
gst_flv_demux_video_negotiate (GstFlvDemux * demux, guint32 codec_tag)
{
  gboolean ret = FALSE;
  GstCaps *caps = NULL;
  gchar *codec_name = NULL;

  /* Generate caps for that pad */
  switch (codec_tag) {
    case 2:
      caps = gst_caps_new_empty_simple ("video/x-flash-video");
      break;
    case 3:
      caps = gst_caps_new_empty_simple ("video/x-flash-screen");
      break;
    case 4:
      caps = gst_caps_new_empty_simple ("video/x-vp6-flash");
      break;
    case 5:
      caps = gst_caps_new_empty_simple ("video/x-vp6-alpha");
      break;
    case 7:
      caps =
          gst_caps_new_simple ("video/x-h264", "stream-format", G_TYPE_STRING,
          "avc", NULL);
      break;
    default:
      GST_WARNING_OBJECT (demux, "unsupported video codec tag %u", codec_tag);
  }

  if (G_UNLIKELY (!caps)) {
    GST_WARNING_OBJECT (demux, "failed creating caps for video pad");
    goto beach;
  }

  gst_caps_set_simple (caps, "pixel-aspect-ratio", GST_TYPE_FRACTION,
      demux->par_x, demux->par_y, NULL);

  if (G_LIKELY (demux->w)) {
    gst_caps_set_simple (caps, "width", G_TYPE_INT, demux->w, NULL);
  }

  if (G_LIKELY (demux->h)) {
    gst_caps_set_simple (caps, "height", G_TYPE_INT, demux->h, NULL);
  }

  if (G_LIKELY (demux->framerate)) {
    gint num = 0, den = 0;

    gst_util_double_to_fraction (demux->framerate, &num, &den);
    GST_DEBUG_OBJECT (demux->video_pad,
        "fps to be used on caps %f (as a fraction = %d/%d)", demux->framerate,
        num, den);

    gst_caps_set_simple (caps, "framerate", GST_TYPE_FRACTION, num, den, NULL);
  }

  if (demux->video_codec_data) {
    gst_caps_set_simple (caps, "codec_data", GST_TYPE_BUFFER,
        demux->video_codec_data, NULL);
  }

  ret = gst_pad_set_caps (demux->video_pad, caps);

  if (G_LIKELY (ret)) {
    /* Store the caps we have set */
    demux->video_codec_tag = codec_tag;

    codec_name = gst_pb_utils_get_codec_description (caps);

    if (codec_name) {
      if (demux->taglist == NULL)
        demux->taglist = gst_tag_list_new_empty ();
      gst_tag_list_add (demux->taglist, GST_TAG_MERGE_REPLACE,
          GST_TAG_VIDEO_CODEC, codec_name, NULL);
      g_free (codec_name);
    }

    GST_DEBUG_OBJECT (demux->video_pad, "successfully negotiated caps %"
        GST_PTR_FORMAT, caps);
  } else {
    GST_WARNING_OBJECT (demux->video_pad, "failed negotiating caps %"
        GST_PTR_FORMAT, caps);
  }

  gst_caps_unref (caps);

beach:
  return ret;
}

static GstFlowReturn
gst_flv_demux_parse_tag_video (GstFlvDemux * demux, GstBuffer * buffer)
{
  GstFlowReturn ret = GST_FLOW_OK;
  guint32 pts = 0, codec_data = 1, pts_ext = 0;
  gboolean keyframe = FALSE;
  guint8 flags = 0, codec_tag = 0;
  GstBuffer *outbuf;
  GstMapInfo map;
  guint8 *data;

  g_return_val_if_fail (gst_buffer_get_size (buffer) == demux->tag_size,
      GST_FLOW_ERROR);

  GST_LOG_OBJECT (demux, "parsing a video tag");

  if (demux->no_more_pads && !demux->video_pad) {
    GST_WARNING_OBJECT (demux,
        "Signaled no-more-pads already but had no audio pad -- ignoring");
    return GST_FLOW_OK;
  }

  if (gst_buffer_get_size (buffer) < 12) {
    GST_ERROR_OBJECT (demux, "Too small tag size");
    return GST_FLOW_ERROR;
  }

  gst_buffer_map (buffer, &map, GST_MAP_READ);
  data = map.data;

  /* Grab information about video tag */
  pts = GST_READ_UINT24_BE (data);
  /* read the pts extension to 32 bits integer */
  pts_ext = GST_READ_UINT8 (data + 3);
  /* Combine them */
  pts |= pts_ext << 24;

  GST_LOG_OBJECT (demux, "pts bytes %02X %02X %02X %02X (%d)", data[0], data[1],
      data[2], data[3], pts);

  /* Skip the stream id and go directly to the flags */
  flags = GST_READ_UINT8 (data + 7);

  /* Keyframe */
  if ((flags >> 4) == 1) {
    keyframe = TRUE;
  }
  /* Codec tag */
  codec_tag = flags & 0x0F;
  if (codec_tag == 4 || codec_tag == 5) {
    codec_data = 2;
  } else if (codec_tag == 7) {
    gint32 cts;

    codec_data = 5;

    cts = GST_READ_UINT24_BE (data + 9);
    cts = (cts + 0xff800000) ^ 0xff800000;

    GST_LOG_OBJECT (demux, "got cts %d", cts);

    /* avoid negative overflow */
    if (cts >= 0 || pts >= -cts)
      pts += cts;
  }

  GST_LOG_OBJECT (demux, "video tag with codec tag %u, keyframe (%d) "
      "(flags %02X)", codec_tag, keyframe, flags);

  /* If we don't have our video pad created, then create it. */
  if (G_UNLIKELY (!demux->video_pad)) {
    demux->video_pad =
        gst_pad_new_from_template (gst_element_class_get_pad_template
        (GST_ELEMENT_GET_CLASS (demux), "video"), "video");
    if (G_UNLIKELY (!demux->video_pad)) {
      GST_WARNING_OBJECT (demux, "failed creating video pad");
      ret = GST_FLOW_ERROR;
      goto beach;
    }

    /* Set functions on the pad */
    gst_pad_set_query_function (demux->video_pad,
        GST_DEBUG_FUNCPTR (gst_flv_demux_query));
    gst_pad_set_event_function (demux->video_pad,
        GST_DEBUG_FUNCPTR (gst_flv_demux_src_event));

    gst_pad_use_fixed_caps (demux->video_pad);

    /* Make it active */
    gst_pad_set_active (demux->video_pad, TRUE);

    /* Needs to be active before setting caps */
    if (!gst_flv_demux_video_negotiate (demux, codec_tag)) {
      gst_object_unref (demux->video_pad);
      demux->video_pad = NULL;
      ret = GST_FLOW_ERROR;
      goto beach;
    }

    /* When we ve set pixel-aspect-ratio we use that boolean to detect a
     * metadata tag that would come later and trigger a caps change */
    demux->got_par = FALSE;

#ifndef GST_DISABLE_GST_DEBUG
    {
      GstCaps *caps;

      caps = gst_pad_get_current_caps (demux->video_pad);
      GST_DEBUG_OBJECT (demux, "created video pad with caps %" GST_PTR_FORMAT,
          caps);
      if (caps)
        gst_caps_unref (caps);
    }
#endif

    /* We need to set caps before adding */
    gst_element_add_pad (GST_ELEMENT (demux),
        gst_object_ref (demux->video_pad));

    /* We only emit no more pads when we have audio and video. Indeed we can
     * not trust the FLV header to tell us if there will be only audio or
     * only video and we would just break discovery of some files */
    if (demux->audio_pad && demux->video_pad) {
      GST_DEBUG_OBJECT (demux, "emitting no more pads");
      gst_element_no_more_pads (GST_ELEMENT (demux));
      demux->no_more_pads = TRUE;
      demux->push_tags = TRUE;
    }
  }

  /* Check if caps have changed */
  if (G_UNLIKELY (codec_tag != demux->video_codec_tag || demux->got_par)) {

    GST_DEBUG_OBJECT (demux, "video settings have changed, changing caps");

    if (!gst_flv_demux_video_negotiate (demux, codec_tag)) {
      ret = GST_FLOW_ERROR;
      goto beach;
    }

    /* When we ve set pixel-aspect-ratio we use that boolean to detect a
     * metadata tag that would come later and trigger a caps change */
    demux->got_par = FALSE;
  }

  /* Push taglist if present */
  if (G_UNLIKELY (demux->push_tags))
    gst_flv_demux_push_tags (demux);

  /* Check if we have anything to push */
  if (demux->tag_data_size <= codec_data) {
    GST_LOG_OBJECT (demux, "Nothing left in this tag, returning");
    goto beach;
  }

  /* Create buffer from pad */
  outbuf = gst_buffer_copy_region (buffer, GST_BUFFER_COPY_MEMORY,
      7 + codec_data, demux->tag_data_size - codec_data);

  if (demux->video_codec_tag == 7) {
    guint8 avc_packet_type = GST_READ_UINT8 (data + 8);

    switch (avc_packet_type) {
      case 0:
      {
        /* AVCDecoderConfigurationRecord data */
        GST_LOG_OBJECT (demux, "got an H.264 codec data packet");
        if (demux->video_codec_data) {
          gst_buffer_unref (demux->video_codec_data);
        }
        demux->video_codec_data = outbuf;
        /* Use that buffer data in the caps */
        gst_flv_demux_video_negotiate (demux, codec_tag);
        goto beach;
        break;
      }
      case 1:
        /* H.264 NALU packet */
        GST_LOG_OBJECT (demux, "got a H.264 NALU video packet");
        break;
      default:
        GST_WARNING_OBJECT (demux, "invalid video packet type %u",
            avc_packet_type);
    }
  }

  /* detect (and deem to be resyncs)  large pts gaps */
  gst_flv_demux_update_resync (demux, pts, demux->video_need_discont,
      &demux->last_video_pts, &demux->video_time_offset);

  /* Fill buffer with data */
  GST_BUFFER_TIMESTAMP (outbuf) = pts * GST_MSECOND + demux->video_time_offset;
  GST_BUFFER_DURATION (outbuf) = GST_CLOCK_TIME_NONE;
  GST_BUFFER_OFFSET (outbuf) = demux->video_offset++;
  GST_BUFFER_OFFSET_END (outbuf) = demux->video_offset;

  if (demux->duration == GST_CLOCK_TIME_NONE ||
      demux->duration < GST_BUFFER_TIMESTAMP (outbuf))
    demux->duration = GST_BUFFER_TIMESTAMP (outbuf);

  if (!keyframe)
    GST_BUFFER_FLAG_SET (outbuf, GST_BUFFER_FLAG_DELTA_UNIT);

  if (!demux->indexed) {
    gst_flv_demux_parse_and_add_index_entry (demux,
        GST_BUFFER_TIMESTAMP (outbuf), demux->cur_tag_offset, keyframe);
  }

  if (G_UNLIKELY (demux->video_need_discont)) {
    GST_BUFFER_FLAG_SET (outbuf, GST_BUFFER_FLAG_DISCONT);
    demux->video_need_discont = FALSE;
  }

  demux->segment.position = GST_BUFFER_TIMESTAMP (outbuf);

  /* Do we need a newsegment event ? */
  if (G_UNLIKELY (demux->video_need_segment)) {
    if (!demux->new_seg_event) {
      GST_DEBUG_OBJECT (demux, "pushing newsegment from %"
          GST_TIME_FORMAT " to %" GST_TIME_FORMAT,
          GST_TIME_ARGS (demux->segment.position),
          GST_TIME_ARGS (demux->segment.stop));
      demux->segment.start = demux->segment.time = demux->segment.position;
      demux->new_seg_event = gst_event_new_segment (&demux->segment);
    } else {
      GST_DEBUG_OBJECT (demux, "pushing pre-generated newsegment event");
    }

    gst_pad_push_event (demux->video_pad, gst_event_ref (demux->new_seg_event));

    demux->video_need_segment = FALSE;
  }

  GST_LOG_OBJECT (demux,
      "pushing %" G_GSIZE_FORMAT " bytes buffer at pts %" GST_TIME_FORMAT
      " with duration %" GST_TIME_FORMAT ", offset %" G_GUINT64_FORMAT
      ", keyframe (%d)", gst_buffer_get_size (outbuf),
      GST_TIME_ARGS (GST_BUFFER_TIMESTAMP (outbuf)),
      GST_TIME_ARGS (GST_BUFFER_DURATION (outbuf)), GST_BUFFER_OFFSET (outbuf),
      keyframe);

  if (!GST_CLOCK_TIME_IS_VALID (demux->video_start)) {
    demux->video_start = GST_BUFFER_TIMESTAMP (outbuf);
  }
  if (!GST_CLOCK_TIME_IS_VALID (demux->audio_first_ts)) {
    demux->video_first_ts = GST_BUFFER_TIMESTAMP (outbuf);
  }

  if (G_UNLIKELY (!demux->no_more_pads
          && (GST_CLOCK_DIFF (demux->video_start,
                  GST_BUFFER_TIMESTAMP (outbuf)) > 6 * GST_SECOND))) {
    GST_DEBUG_OBJECT (demux,
        "Signalling no-more-pads because no audio stream was found"
        " after 6 seconds of video");
    gst_element_no_more_pads (GST_ELEMENT_CAST (demux));
    demux->no_more_pads = TRUE;
    demux->push_tags = TRUE;
  }

  /* Push downstream */
  ret = gst_pad_push (demux->video_pad, outbuf);

  if (G_UNLIKELY (ret != GST_FLOW_OK)) {
    if (demux->segment.rate < 0.0 && ret == GST_FLOW_EOS &&
        demux->segment.position > demux->segment.stop) {
      /* In reverse playback we can get a GST_FLOW_EOS when
       * we are at the end of the segment, so we just need to jump
       * back to the previous section. */
      GST_DEBUG_OBJECT (demux, "downstream has reached end of segment");
      demux->video_done = TRUE;
      ret = GST_FLOW_OK;
    } else {
      GST_WARNING_OBJECT (demux, "failed pushing a %" G_GUINT64_FORMAT
          " bytes video buffer: %s", demux->tag_data_size,
          gst_flow_get_name (ret));
      if (ret == GST_FLOW_NOT_LINKED) {
        demux->video_linked = FALSE;
      }
      goto beach;
    }
  }

  demux->video_linked = TRUE;

beach:
  gst_buffer_unmap (buffer, &map);
  return ret;
}

static GstClockTime
gst_flv_demux_parse_tag_timestamp (GstFlvDemux * demux, gboolean index,
    GstBuffer * buffer, size_t * tag_size)
{
  guint32 pts = 0, pts_ext = 0;
  guint32 tag_data_size;
  guint8 type;
  gboolean keyframe = TRUE;
  GstClockTime ret = GST_CLOCK_TIME_NONE;
  GstMapInfo map;
  guint8 *data;
  gsize size;

  g_return_val_if_fail (gst_buffer_get_size (buffer) >= 12,
      GST_CLOCK_TIME_NONE);

  gst_buffer_map (buffer, &map, GST_MAP_READ);
  data = map.data;
  size = map.size;

  type = data[0];

  if (type != 9 && type != 8 && type != 18) {
    GST_WARNING_OBJECT (demux, "Unsupported tag type %u", data[0]);
    goto exit;
  }

  if (type == 9)
    demux->has_video = TRUE;
  else if (type == 8)
    demux->has_audio = TRUE;

  tag_data_size = GST_READ_UINT24_BE (data + 1);

  if (size >= tag_data_size + 11 + 4) {
    if (GST_READ_UINT32_BE (data + tag_data_size + 11) != tag_data_size + 11) {
      GST_WARNING_OBJECT (demux, "Invalid tag size");
      goto exit;
    }
  }

  if (tag_size)
    *tag_size = tag_data_size + 11 + 4;

  data += 4;

  GST_LOG_OBJECT (demux, "pts bytes %02X %02X %02X %02X", data[0], data[1],
      data[2], data[3]);

  /* Grab timestamp of tag tag */
  pts = GST_READ_UINT24_BE (data);
  /* read the pts extension to 32 bits integer */
  pts_ext = GST_READ_UINT8 (data + 3);
  /* Combine them */
  pts |= pts_ext << 24;

  if (type == 9) {
    data += 7;

    keyframe = ((data[0] >> 4) == 1);
  }

  ret = pts * GST_MSECOND;
  GST_LOG_OBJECT (demux, "pts: %" GST_TIME_FORMAT, GST_TIME_ARGS (ret));

  if (index && !demux->indexed && (type == 9 || (type == 8
              && !demux->has_video))) {
    gst_flv_demux_parse_and_add_index_entry (demux, ret, demux->offset,
        keyframe);
  }

  if (demux->duration == GST_CLOCK_TIME_NONE || demux->duration < ret)
    demux->duration = ret;

exit:
  gst_buffer_unmap (buffer, &map);
  return ret;
}

static GstFlowReturn
gst_flv_demux_parse_tag_type (GstFlvDemux * demux, GstBuffer * buffer)
{
  GstFlowReturn ret = GST_FLOW_OK;
  guint8 tag_type = 0;
  GstMapInfo map;

  g_return_val_if_fail (gst_buffer_get_size (buffer) >= 4, GST_FLOW_ERROR);

  gst_buffer_map (buffer, &map, GST_MAP_READ);

  tag_type = map.data[0];

  switch (tag_type) {
    case 9:
      demux->state = FLV_STATE_TAG_VIDEO;
      demux->has_video = TRUE;
      break;
    case 8:
      demux->state = FLV_STATE_TAG_AUDIO;
      demux->has_audio = TRUE;
      break;
    case 18:
      demux->state = FLV_STATE_TAG_SCRIPT;
      break;
    default:
      GST_WARNING_OBJECT (demux, "unsupported tag type %u", tag_type);
  }

  /* Tag size is 1 byte of type + 3 bytes of size + 7 bytes + tag data size +
   * 4 bytes of previous tag size */
  demux->tag_data_size = GST_READ_UINT24_BE (map.data + 1);
  demux->tag_size = demux->tag_data_size + 11;

  GST_LOG_OBJECT (demux, "tag data size is %" G_GUINT64_FORMAT,
      demux->tag_data_size);

  gst_buffer_unmap (buffer, &map);

  return ret;
}

static GstFlowReturn
gst_flv_demux_parse_header (GstFlvDemux * demux, GstBuffer * buffer)
{
  GstFlowReturn ret = GST_FLOW_OK;
  GstMapInfo map;

  g_return_val_if_fail (gst_buffer_get_size (buffer) >= 9, GST_FLOW_ERROR);

  gst_buffer_map (buffer, &map, GST_MAP_READ);

  /* Check for the FLV tag */
  if (map.data[0] == 'F' && map.data[1] == 'L' && map.data[2] == 'V') {
    GST_DEBUG_OBJECT (demux, "FLV header detected");
  } else {
    if (G_UNLIKELY (demux->strict)) {
      GST_WARNING_OBJECT (demux, "invalid header tag detected");
      ret = GST_FLOW_EOS;
      goto beach;
    }
  }

  /* Now look at audio/video flags */
  {
    guint8 flags = map.data[4];

    demux->has_video = demux->has_audio = FALSE;

    if (flags & 1) {
      GST_DEBUG_OBJECT (demux, "there is a video stream");
      demux->has_video = TRUE;
    }
    if (flags & 4) {
      GST_DEBUG_OBJECT (demux, "there is an audio stream");
      demux->has_audio = TRUE;
    }
  }

  /* do a one-time seekability check */
  gst_flv_demux_check_seekability (demux);

  /* We don't care about the rest */
  demux->need_header = FALSE;

beach:
  gst_buffer_unmap (buffer, &map);
  return ret;
}


static void
gst_flv_demux_flush (GstFlvDemux * demux, gboolean discont)
{
  GST_DEBUG_OBJECT (demux, "flushing queued data in the FLV demuxer");

  gst_adapter_clear (demux->adapter);

  demux->audio_need_discont = TRUE;
  demux->video_need_discont = TRUE;

  demux->flushing = FALSE;

  /* Only in push mode and if we're not during a seek */
  if (!demux->random_access && demux->state != FLV_STATE_SEEK) {
    /* After a flush we expect a tag_type */
    demux->state = FLV_STATE_TAG_TYPE;
    /* We reset the offset and will get one from first push */
    demux->offset = 0;
  }
}

static void
gst_flv_demux_cleanup (GstFlvDemux * demux)
{
  GST_DEBUG_OBJECT (demux, "cleaning up FLV demuxer");

  demux->state = FLV_STATE_HEADER;

  demux->flushing = FALSE;
  demux->need_header = TRUE;
  demux->audio_need_segment = TRUE;
  demux->video_need_segment = TRUE;
  demux->audio_need_discont = TRUE;
  demux->video_need_discont = TRUE;

  /* By default we consider them as linked */
  demux->audio_linked = TRUE;
  demux->video_linked = TRUE;

  demux->has_audio = FALSE;
  demux->has_video = FALSE;
  demux->push_tags = FALSE;
  demux->got_par = FALSE;

  demux->indexed = FALSE;
  demux->upstream_seekable = FALSE;
  demux->file_size = 0;

  demux->index_max_pos = 0;
  demux->index_max_time = 0;

  demux->audio_start = demux->video_start = GST_CLOCK_TIME_NONE;
  demux->last_audio_pts = demux->last_video_pts = 0;
  demux->audio_time_offset = demux->video_time_offset = 0;

  demux->no_more_pads = FALSE;

  gst_segment_init (&demux->segment, GST_FORMAT_TIME);

  demux->w = demux->h = 0;
  demux->framerate = 0.0;
  demux->par_x = demux->par_y = 1;
  demux->video_offset = 0;
  demux->audio_offset = 0;
  demux->offset = demux->cur_tag_offset = 0;
  demux->tag_size = demux->tag_data_size = 0;
  demux->duration = GST_CLOCK_TIME_NONE;

  if (demux->new_seg_event) {
    gst_event_unref (demux->new_seg_event);
    demux->new_seg_event = NULL;
  }

  gst_adapter_clear (demux->adapter);

  if (demux->audio_codec_data) {
    gst_buffer_unref (demux->audio_codec_data);
    demux->audio_codec_data = NULL;
  }

  if (demux->video_codec_data) {
    gst_buffer_unref (demux->video_codec_data);
    demux->video_codec_data = NULL;
  }

  if (demux->audio_pad) {
    gst_element_remove_pad (GST_ELEMENT (demux), demux->audio_pad);
    gst_object_unref (demux->audio_pad);
    demux->audio_pad = NULL;
  }

  if (demux->video_pad) {
    gst_element_remove_pad (GST_ELEMENT (demux), demux->video_pad);
    gst_object_unref (demux->video_pad);
    demux->video_pad = NULL;
  }

  if (demux->times) {
    g_array_free (demux->times, TRUE);
    demux->times = NULL;
  }

  if (demux->filepositions) {
    g_array_free (demux->filepositions, TRUE);
    demux->filepositions = NULL;
  }
}

/*
 * Create and push a flushing seek event upstream
 */
static gboolean
flv_demux_seek_to_offset (GstFlvDemux * demux, guint64 offset)
{
  GstEvent *event;
  gboolean res = 0;

  GST_DEBUG_OBJECT (demux, "Seeking to %" G_GUINT64_FORMAT, offset);

  event =
      gst_event_new_seek (1.0, GST_FORMAT_BYTES,
      GST_SEEK_FLAG_FLUSH | GST_SEEK_FLAG_ACCURATE, GST_SEEK_TYPE_SET, offset,
      GST_SEEK_TYPE_NONE, -1);

  res = gst_pad_push_event (demux->sinkpad, event);

  if (res)
    demux->offset = offset;
  return res;
}

static GstFlowReturn
gst_flv_demux_chain (GstPad * pad, GstObject * parent, GstBuffer * buffer)
{
  GstFlowReturn ret = GST_FLOW_OK;
  GstFlvDemux *demux = NULL;

  demux = GST_FLV_DEMUX (parent);

  GST_LOG_OBJECT (demux,
      "received buffer of %" G_GSIZE_FORMAT " bytes at offset %"
      G_GUINT64_FORMAT, gst_buffer_get_size (buffer),
      GST_BUFFER_OFFSET (buffer));

  if (G_UNLIKELY (GST_BUFFER_OFFSET (buffer) == 0)) {
    GST_DEBUG_OBJECT (demux, "beginning of file, expect header");
    demux->state = FLV_STATE_HEADER;
    demux->offset = 0;
  }

  if (G_UNLIKELY (demux->offset == 0 && GST_BUFFER_OFFSET (buffer) != 0)) {
    GST_DEBUG_OBJECT (demux, "offset was zero, synchronizing with buffer's");
    demux->offset = GST_BUFFER_OFFSET (buffer);
  }

  if (GST_BUFFER_FLAG_IS_SET (buffer, GST_BUFFER_FLAG_DISCONT)) {
    GST_DEBUG_OBJECT (demux, "Discontinuity");
    gst_adapter_clear (demux->adapter);
  }

  gst_adapter_push (demux->adapter, buffer);

  if (demux->seeking) {
    demux->state = FLV_STATE_SEEK;
    GST_OBJECT_LOCK (demux);
    demux->seeking = FALSE;
    GST_OBJECT_UNLOCK (demux);
  }

parse:
  if (G_UNLIKELY (ret != GST_FLOW_OK)) {
    if (ret == GST_FLOW_NOT_LINKED && (demux->audio_linked
            || demux->video_linked)) {
      ret = GST_FLOW_OK;
    } else {
      GST_DEBUG_OBJECT (demux, "got flow return %s", gst_flow_get_name (ret));
      goto beach;
    }
  }

  if (G_UNLIKELY (demux->flushing)) {
    GST_DEBUG_OBJECT (demux, "we are now flushing, exiting parser loop");
    ret = GST_FLOW_FLUSHING;
    goto beach;
  }

  switch (demux->state) {
    case FLV_STATE_HEADER:
    {
      if (gst_adapter_available (demux->adapter) >= FLV_HEADER_SIZE) {
        GstBuffer *buffer;

        buffer = gst_adapter_take_buffer (demux->adapter, FLV_HEADER_SIZE);

        ret = gst_flv_demux_parse_header (demux, buffer);

        gst_buffer_unref (buffer);
        demux->offset += FLV_HEADER_SIZE;

        demux->state = FLV_STATE_TAG_TYPE;
        goto parse;
      } else {
        goto beach;
      }
    }
    case FLV_STATE_TAG_TYPE:
    {
      if (gst_adapter_available (demux->adapter) >= FLV_TAG_TYPE_SIZE) {
        GstBuffer *buffer;

        /* Remember the tag offset in bytes */
        demux->cur_tag_offset = demux->offset;

        buffer = gst_adapter_take_buffer (demux->adapter, FLV_TAG_TYPE_SIZE);

        ret = gst_flv_demux_parse_tag_type (demux, buffer);

        gst_buffer_unref (buffer);
        demux->offset += FLV_TAG_TYPE_SIZE;

        /* last tag is not an index => no index/don't know where the index is
         * seek back to the beginning */
        if (demux->seek_event && demux->state != FLV_STATE_TAG_SCRIPT)
          goto no_index;

        goto parse;
      } else {
        goto beach;
      }
    }
    case FLV_STATE_TAG_VIDEO:
    {
      if (gst_adapter_available (demux->adapter) >= demux->tag_size) {
        GstBuffer *buffer;

        buffer = gst_adapter_take_buffer (demux->adapter, demux->tag_size);

        ret = gst_flv_demux_parse_tag_video (demux, buffer);

        gst_buffer_unref (buffer);
        demux->offset += demux->tag_size;

        demux->state = FLV_STATE_TAG_TYPE;
        goto parse;
      } else {
        goto beach;
      }
    }
    case FLV_STATE_TAG_AUDIO:
    {
      if (gst_adapter_available (demux->adapter) >= demux->tag_size) {
        GstBuffer *buffer;

        buffer = gst_adapter_take_buffer (demux->adapter, demux->tag_size);

        ret = gst_flv_demux_parse_tag_audio (demux, buffer);

        gst_buffer_unref (buffer);
        demux->offset += demux->tag_size;

        demux->state = FLV_STATE_TAG_TYPE;
        goto parse;
      } else {
        goto beach;
      }
    }
    case FLV_STATE_TAG_SCRIPT:
    {
      if (gst_adapter_available (demux->adapter) >= demux->tag_size) {
        GstBuffer *buffer;

        buffer = gst_adapter_take_buffer (demux->adapter, demux->tag_size);

        ret = gst_flv_demux_parse_tag_script (demux, buffer);

        gst_buffer_unref (buffer);
        demux->offset += demux->tag_size;

        demux->state = FLV_STATE_TAG_TYPE;

        /* if there's a seek event we're here for the index so if we don't have it
         * we seek back to the beginning */
        if (demux->seek_event) {
          if (demux->indexed)
            demux->state = FLV_STATE_SEEK;
          else
            goto no_index;
        }

        goto parse;
      } else {
        goto beach;
      }
    }
    case FLV_STATE_SEEK:
    {
      GstEvent *event;

      ret = GST_FLOW_OK;

      if (!demux->indexed) {
        if (demux->offset == demux->file_size - sizeof (guint32)) {
          guint64 seek_offset;
          guint8 *data;

          data = gst_adapter_take (demux->adapter, 4);
          if (!data)
            goto no_index;

          seek_offset = demux->file_size - sizeof (guint32) -
              GST_READ_UINT32_BE (data);
          g_free (data);

          GST_INFO_OBJECT (demux,
              "Seeking to beginning of last tag at %" G_GUINT64_FORMAT,
              seek_offset);
          demux->state = FLV_STATE_TAG_TYPE;
          flv_demux_seek_to_offset (demux, seek_offset);
          goto beach;
        } else
          goto no_index;
      }

      GST_OBJECT_LOCK (demux);
      event = demux->seek_event;
      demux->seek_event = NULL;
      GST_OBJECT_UNLOCK (demux);

      /* calculate and perform seek */
      if (!flv_demux_handle_seek_push (demux, event))
        goto seek_failed;

      gst_event_unref (event);
      demux->state = FLV_STATE_TAG_TYPE;
      goto beach;
    }
    default:
      GST_DEBUG_OBJECT (demux, "unexpected demuxer state");
  }

beach:
  if (G_UNLIKELY (ret == GST_FLOW_NOT_LINKED)) {
    /* If either audio or video is linked we return GST_FLOW_OK */
    if (demux->audio_linked || demux->video_linked) {
      ret = GST_FLOW_OK;
    }
  }

  return ret;

/* ERRORS */
no_index:
  {
    GST_OBJECT_LOCK (demux);
    demux->seeking = FALSE;
    gst_event_unref (demux->seek_event);
    demux->seek_event = NULL;
    GST_OBJECT_UNLOCK (demux);
    GST_WARNING_OBJECT (demux,
        "failed to find an index, seeking back to beginning");
    flv_demux_seek_to_offset (demux, 0);
    return GST_FLOW_OK;
  }
seek_failed:
  {
    GST_ELEMENT_ERROR (demux, STREAM, DEMUX, (NULL), ("seek failed"));
    return GST_FLOW_ERROR;
  }

}

static GstFlowReturn
gst_flv_demux_pull_range (GstFlvDemux * demux, GstPad * pad, guint64 offset,
    guint size, GstBuffer ** buffer)
{
  GstFlowReturn ret;

  ret = gst_pad_pull_range (pad, offset, size, buffer);
  if (G_UNLIKELY (ret != GST_FLOW_OK)) {
    GST_WARNING_OBJECT (demux,
        "failed when pulling %d bytes from offset %" G_GUINT64_FORMAT ": %s",
        size, offset, gst_flow_get_name (ret));
    *buffer = NULL;
    return ret;
  }

  if (G_UNLIKELY (*buffer && gst_buffer_get_size (*buffer) != size)) {
    GST_WARNING_OBJECT (demux,
        "partial pull got %" G_GSIZE_FORMAT " when expecting %d from offset %"
        G_GUINT64_FORMAT, gst_buffer_get_size (*buffer), size, offset);
    gst_buffer_unref (*buffer);
    ret = GST_FLOW_EOS;
    *buffer = NULL;
    return ret;
  }

  return ret;
}

static GstFlowReturn
gst_flv_demux_pull_tag (GstPad * pad, GstFlvDemux * demux)
{
  GstBuffer *buffer = NULL;
  GstFlowReturn ret = GST_FLOW_OK;

  /* Store tag offset */
  demux->cur_tag_offset = demux->offset;

  /* Get the first 4 bytes to identify tag type and size */
  if (G_UNLIKELY ((ret = gst_flv_demux_pull_range (demux, pad, demux->offset,
                  FLV_TAG_TYPE_SIZE, &buffer)) != GST_FLOW_OK))
    goto beach;

  /* Identify tag type */
  ret = gst_flv_demux_parse_tag_type (demux, buffer);

  gst_buffer_unref (buffer);

  if (G_UNLIKELY (ret != GST_FLOW_OK))
    goto beach;

  /* Jump over tag type + size */
  demux->offset += FLV_TAG_TYPE_SIZE;

  /* Pull the whole tag */
  buffer = NULL;
  if (G_UNLIKELY ((ret = gst_flv_demux_pull_range (demux, pad, demux->offset,
                  demux->tag_size, &buffer)) != GST_FLOW_OK))
    goto beach;

  switch (demux->state) {
    case FLV_STATE_TAG_VIDEO:
      ret = gst_flv_demux_parse_tag_video (demux, buffer);
      break;
    case FLV_STATE_TAG_AUDIO:
      ret = gst_flv_demux_parse_tag_audio (demux, buffer);
      break;
    case FLV_STATE_TAG_SCRIPT:
      ret = gst_flv_demux_parse_tag_script (demux, buffer);
      break;
    default:
      GST_WARNING_OBJECT (demux, "unexpected state %d", demux->state);
  }

  gst_buffer_unref (buffer);

  /* Jump over that part we've just parsed */
  demux->offset += demux->tag_size;

  /* Make sure we reinitialize the tag size */
  demux->tag_size = 0;

  /* Ready for the next tag */
  demux->state = FLV_STATE_TAG_TYPE;

  if (G_UNLIKELY (ret == GST_FLOW_NOT_LINKED)) {
    /* If either audio or video is linked we return GST_FLOW_OK */
    if (demux->audio_linked || demux->video_linked) {
      ret = GST_FLOW_OK;
    } else {
      GST_WARNING_OBJECT (demux, "parsing this tag returned not-linked and "
          "neither video nor audio are linked");
    }
  }

beach:
  return ret;
}

static GstFlowReturn
gst_flv_demux_pull_header (GstPad * pad, GstFlvDemux * demux)
{
  GstBuffer *buffer = NULL;
  GstFlowReturn ret = GST_FLOW_OK;

  /* Get the first 9 bytes */
  if (G_UNLIKELY ((ret = gst_flv_demux_pull_range (demux, pad, demux->offset,
                  FLV_HEADER_SIZE, &buffer)) != GST_FLOW_OK))
    goto beach;

  ret = gst_flv_demux_parse_header (demux, buffer);

  gst_buffer_unref (buffer);

  /* Jump over the header now */
  demux->offset += FLV_HEADER_SIZE;
  demux->state = FLV_STATE_TAG_TYPE;

beach:
  return ret;
}

static void
gst_flv_demux_move_to_offset (GstFlvDemux * demux, gint64 offset,
    gboolean reset)
{
  demux->offset = offset;

  /* Tell all the stream we moved to a different position (discont) */
  demux->audio_need_discont = TRUE;
  demux->video_need_discont = TRUE;

  /* next section setup */
  demux->from_offset = -1;
  demux->audio_done = demux->video_done = FALSE;
  demux->audio_first_ts = demux->video_first_ts = GST_CLOCK_TIME_NONE;

  if (reset) {
    demux->from_offset = -1;
    demux->to_offset = G_MAXINT64;
  }

  /* If we seeked at the beginning of the file parse the header again */
  if (G_UNLIKELY (!demux->offset)) {
    demux->state = FLV_STATE_HEADER;
  } else {                      /* or parse a tag */
    demux->state = FLV_STATE_TAG_TYPE;
  }
}

static GstFlowReturn
gst_flv_demux_seek_to_prev_keyframe (GstFlvDemux * demux)
{
<<<<<<< HEAD
  GstFlowReturn ret = GST_FLOW_EOS;
=======
  GstFlowReturn ret = GST_FLOW_UNEXPECTED;
  GstIndex *index;
>>>>>>> dfda34ea
  GstIndexEntry *entry = NULL;

  GST_DEBUG_OBJECT (demux,
      "terminated section started at offset %" G_GINT64_FORMAT,
      demux->from_offset);

  /* we are done if we got all audio and video */
  if ((!GST_CLOCK_TIME_IS_VALID (demux->audio_first_ts) ||
          demux->audio_first_ts < demux->segment.start) &&
      (!GST_CLOCK_TIME_IS_VALID (demux->video_first_ts) ||
          demux->video_first_ts < demux->segment.start))
    goto done;

  if (demux->from_offset <= 0)
    goto done;

  GST_DEBUG_OBJECT (demux, "locating previous position");

  index = gst_flv_demux_get_index (GST_ELEMENT (demux));

  /* locate index entry before previous start position */
  if (index) {
    entry = gst_index_get_assoc_entry (index, demux->index_id,
        GST_INDEX_LOOKUP_BEFORE, GST_ASSOCIATION_FLAG_KEY_UNIT,
        GST_FORMAT_BYTES, demux->from_offset - 1);

<<<<<<< HEAD
  if (entry) {
    gint64 bytes = 0, time = 0;
=======
    if (entry) {
      gint64 bytes, time;
>>>>>>> dfda34ea

      gst_index_entry_assoc_map (entry, GST_FORMAT_BYTES, &bytes);
      gst_index_entry_assoc_map (entry, GST_FORMAT_TIME, &time);

      GST_DEBUG_OBJECT (demux, "found index entry for %" G_GINT64_FORMAT
          " at %" GST_TIME_FORMAT ", seeking to %" G_GINT64_FORMAT,
          demux->offset - 1, GST_TIME_ARGS (time), bytes);

      /* setup for next section */
      demux->to_offset = demux->from_offset;
      gst_flv_demux_move_to_offset (demux, bytes, FALSE);
      ret = GST_FLOW_OK;
    }

    gst_object_unref (index);
  }


done:
  return ret;
}

static GstFlowReturn
gst_flv_demux_create_index (GstFlvDemux * demux, gint64 pos, GstClockTime ts)
{
  gint64 size;
  size_t tag_size;
  guint64 old_offset;
  GstBuffer *buffer;
  GstClockTime tag_time;
  GstFlowReturn ret = GST_FLOW_OK;

  if (!gst_pad_peer_query_duration (demux->sinkpad, GST_FORMAT_BYTES, &size))
    return GST_FLOW_OK;

  GST_DEBUG_OBJECT (demux, "building index at %" G_GINT64_FORMAT
      " looking for time %" GST_TIME_FORMAT, pos, GST_TIME_ARGS (ts));

  old_offset = demux->offset;
  demux->offset = pos;

  buffer = NULL;
  while ((ret = gst_flv_demux_pull_range (demux, demux->sinkpad, demux->offset,
              12, &buffer)) == GST_FLOW_OK) {
    tag_time =
        gst_flv_demux_parse_tag_timestamp (demux, TRUE, buffer, &tag_size);

    gst_buffer_unref (buffer);
    buffer = NULL;

    if (G_UNLIKELY (tag_time == GST_CLOCK_TIME_NONE || tag_time > ts))
      goto exit;

    demux->offset += tag_size;
  }

  if (ret == GST_FLOW_EOS) {
    /* file ran out, so mark we have complete index */
    demux->indexed = TRUE;
    ret = GST_FLOW_OK;
  }

exit:
  demux->offset = old_offset;

  return ret;
}

static gint64
gst_flv_demux_get_metadata (GstFlvDemux * demux)
{
  gint64 ret = 0, offset;
  size_t tag_size, size;
  GstBuffer *buffer = NULL;
  GstMapInfo map;

  if (!gst_pad_peer_query_duration (demux->sinkpad, GST_FORMAT_BYTES, &offset))
    goto exit;

  ret = offset;
  GST_DEBUG_OBJECT (demux, "upstream size: %" G_GINT64_FORMAT, offset);
  if (G_UNLIKELY (offset < 4))
    goto exit;

  offset -= 4;
  if (GST_FLOW_OK != gst_flv_demux_pull_range (demux, demux->sinkpad, offset,
          4, &buffer))
    goto exit;

  gst_buffer_map (buffer, &map, GST_MAP_READ);
  tag_size = GST_READ_UINT32_BE (map.data);
  gst_buffer_unmap (buffer, &map);
  GST_DEBUG_OBJECT (demux, "last tag size: %" G_GSIZE_FORMAT, tag_size);
  gst_buffer_unref (buffer);
  buffer = NULL;

  offset -= tag_size;
  if (GST_FLOW_OK != gst_flv_demux_pull_range (demux, demux->sinkpad, offset,
          12, &buffer))
    goto exit;

  /* a consistency check */
  gst_buffer_map (buffer, &map, GST_MAP_READ);
  size = GST_READ_UINT24_BE (map.data + 1);
  if (size != tag_size - 11) {
    gst_buffer_unmap (buffer, &map);
    GST_DEBUG_OBJECT (demux,
        "tag size %" G_GSIZE_FORMAT ", expected %" G_GSIZE_FORMAT
        ", corrupt or truncated file", size, tag_size - 11);
    goto exit;
  }

  /* try to update duration with timestamp in any case */
  gst_flv_demux_parse_tag_timestamp (demux, FALSE, buffer, &size);

  /* maybe get some more metadata */
  if (map.data[0] == 18) {
    gst_buffer_unmap (buffer, &map);
    gst_buffer_unref (buffer);
    buffer = NULL;
    GST_DEBUG_OBJECT (demux, "script tag, pulling it to parse");
    offset += 4;
    if (GST_FLOW_OK == gst_flv_demux_pull_range (demux, demux->sinkpad, offset,
            tag_size, &buffer))
      gst_flv_demux_parse_tag_script (demux, buffer);
  } else {
    gst_buffer_unmap (buffer, &map);
  }

exit:
  if (buffer)
    gst_buffer_unref (buffer);

  return ret;
}

static void
gst_flv_demux_loop (GstPad * pad)
{
  GstFlvDemux *demux = NULL;
  GstFlowReturn ret = GST_FLOW_OK;

  demux = GST_FLV_DEMUX (gst_pad_get_parent (pad));

  /* pull in data */
  switch (demux->state) {
    case FLV_STATE_TAG_TYPE:
      if (demux->from_offset == -1)
        demux->from_offset = demux->offset;
      ret = gst_flv_demux_pull_tag (pad, demux);
      /* if we have seen real data, we probably passed a possible metadata
       * header located at start.  So if we do not yet have an index,
       * try to pick up metadata (index, duration) at the end */
      if (G_UNLIKELY (!demux->file_size && !demux->indexed &&
              (demux->has_video || demux->has_audio)))
        demux->file_size = gst_flv_demux_get_metadata (demux);
      break;
    case FLV_STATE_DONE:
      ret = GST_FLOW_EOS;
      break;
    case FLV_STATE_SEEK:
      /* seek issued with insufficient index;
       * scan for index in task thread from current maximum offset to
       * desired time and then perform seek */
      /* TODO maybe some buffering message or so to indicate scan progress */
      ret = gst_flv_demux_create_index (demux, demux->index_max_pos,
          demux->seek_time);
      if (ret != GST_FLOW_OK)
        goto pause;
      /* position and state arranged by seek,
       * also unrefs event */
      gst_flv_demux_handle_seek_pull (demux, demux->seek_event, FALSE);
      demux->seek_event = NULL;
      break;
    default:
      ret = gst_flv_demux_pull_header (pad, demux);
      /* index scans start after header */
      demux->index_max_pos = demux->offset;
      break;
  }

  if (demux->segment.rate < 0.0) {
    /* check end of section */
    if ((gint64) demux->offset >= demux->to_offset ||
        demux->segment.position >= demux->segment.stop + 2 * GST_SECOND ||
        (demux->audio_done && demux->video_done))
      ret = gst_flv_demux_seek_to_prev_keyframe (demux);
  } else {
    /* check EOS condition */
    if ((demux->segment.stop != -1) &&
        (demux->segment.position >= demux->segment.stop)) {
      ret = GST_FLOW_EOS;
    }
  }

  /* pause if something went wrong or at end */
  if (G_UNLIKELY (ret != GST_FLOW_OK))
    goto pause;

  gst_object_unref (demux);

  return;

pause:
  {
    const gchar *reason = gst_flow_get_name (ret);

    GST_LOG_OBJECT (demux, "pausing task, reason %s", reason);
    gst_pad_pause_task (pad);

    if (ret == GST_FLOW_EOS) {
      /* handle end-of-stream/segment */
      /* so align our position with the end of it, if there is one
       * this ensures a subsequent will arrive at correct base/acc time */
      if (demux->segment.rate > 0.0 &&
          GST_CLOCK_TIME_IS_VALID (demux->segment.stop))
        demux->segment.position = demux->segment.stop;
      else if (demux->segment.rate < 0.0)
        demux->segment.position = demux->segment.start;

      /* perform EOS logic */
      if (!demux->no_more_pads) {
        gst_element_no_more_pads (GST_ELEMENT_CAST (demux));
        demux->no_more_pads = TRUE;
      }

      if (demux->segment.flags & GST_SEEK_FLAG_SEGMENT) {
        gint64 stop;

        /* for segment playback we need to post when (in stream time)
         * we stopped, this is either stop (when set) or the duration. */
        if ((stop = demux->segment.stop) == -1)
          stop = demux->segment.duration;

        if (demux->segment.rate >= 0) {
          GST_LOG_OBJECT (demux, "Sending segment done, at end of segment");
          gst_element_post_message (GST_ELEMENT_CAST (demux),
              gst_message_new_segment_done (GST_OBJECT_CAST (demux),
                  GST_FORMAT_TIME, stop));
        } else {                /* Reverse playback */
          GST_LOG_OBJECT (demux, "Sending segment done, at beginning of "
              "segment");
          gst_element_post_message (GST_ELEMENT_CAST (demux),
              gst_message_new_segment_done (GST_OBJECT_CAST (demux),
                  GST_FORMAT_TIME, demux->segment.start));
        }
      } else {
        /* normal playback, send EOS to all linked pads */
        if (!demux->no_more_pads) {
          gst_element_no_more_pads (GST_ELEMENT (demux));
          demux->no_more_pads = TRUE;
        }

        GST_LOG_OBJECT (demux, "Sending EOS, at end of stream");
        if (!gst_flv_demux_push_src_event (demux, gst_event_new_eos ()))
          GST_WARNING_OBJECT (demux, "failed pushing EOS on streams");
      }
    } else if (ret == GST_FLOW_NOT_LINKED || ret < GST_FLOW_EOS) {
      GST_ELEMENT_ERROR (demux, STREAM, FAILED,
          ("Internal data stream error."),
          ("stream stopped, reason %s", reason));
      gst_flv_demux_push_src_event (demux, gst_event_new_eos ());
    }
    gst_object_unref (demux);
    return;
  }
}

static guint64
gst_flv_demux_find_offset (GstFlvDemux * demux, GstSegment * segment)
{
  gint64 bytes = 0;
  gint64 time = 0;
  GstIndex *index;
  GstIndexEntry *entry;

  g_return_val_if_fail (segment != NULL, 0);

  time = segment->position;

  index = gst_flv_demux_get_index (GST_ELEMENT (demux));

  if (index) {
    /* Let's check if we have an index entry for that seek time */
    entry = gst_index_get_assoc_entry (index, demux->index_id,
        GST_INDEX_LOOKUP_BEFORE, GST_ASSOCIATION_FLAG_KEY_UNIT,
        GST_FORMAT_TIME, time);

    if (entry) {
      gst_index_entry_assoc_map (entry, GST_FORMAT_BYTES, &bytes);
      gst_index_entry_assoc_map (entry, GST_FORMAT_TIME, &time);

      GST_DEBUG_OBJECT (demux, "found index entry for %" GST_TIME_FORMAT
          " at %" GST_TIME_FORMAT ", seeking to %" G_GINT64_FORMAT,
          GST_TIME_ARGS (segment->position), GST_TIME_ARGS (time), bytes);

      /* Key frame seeking */
      if (segment->flags & GST_SEEK_FLAG_KEY_UNIT) {
        /* Adjust the segment so that the keyframe fits in */
        if (time < segment->start) {
          segment->start = segment->time = time;
        }
        segment->position = time;
      }
    } else {
      GST_DEBUG_OBJECT (demux, "no index entry found for %" GST_TIME_FORMAT,
          GST_TIME_ARGS (segment->start));
    }

    gst_object_unref (index);
  }

  return bytes;
}

static gboolean
flv_demux_handle_seek_push (GstFlvDemux * demux, GstEvent * event)
{
  GstFormat format;
  GstSeekFlags flags;
  GstSeekType start_type, stop_type;
  gint64 start, stop;
  gdouble rate;
  gboolean update, flush, ret;
  GstSegment seeksegment;

  gst_event_parse_seek (event, &rate, &format, &flags,
      &start_type, &start, &stop_type, &stop);

  if (format != GST_FORMAT_TIME)
    goto wrong_format;

  flush = ! !(flags & GST_SEEK_FLAG_FLUSH);
  /* FIXME : the keyframe flag is never used ! */

  /* Work on a copy until we are sure the seek succeeded. */
  memcpy (&seeksegment, &demux->segment, sizeof (GstSegment));

  GST_DEBUG_OBJECT (demux, "segment before configure %" GST_SEGMENT_FORMAT,
      &demux->segment);

  /* Apply the seek to our segment */
  gst_segment_do_seek (&seeksegment, rate, format, flags,
      start_type, start, stop_type, stop, &update);

  GST_DEBUG_OBJECT (demux, "segment configured %" GST_SEGMENT_FORMAT,
      &seeksegment);

  if (flush || seeksegment.position != demux->segment.position) {
    /* Do the actual seeking */
    guint64 offset = gst_flv_demux_find_offset (demux, &seeksegment);

    GST_DEBUG_OBJECT (demux, "generating an upstream seek at position %"
        G_GUINT64_FORMAT, offset);
    ret = gst_pad_push_event (demux->sinkpad,
        gst_event_new_seek (seeksegment.rate, GST_FORMAT_BYTES,
            seeksegment.flags | GST_SEEK_FLAG_ACCURATE, GST_SEEK_TYPE_SET,
            offset, GST_SEEK_TYPE_NONE, 0));
    if (G_UNLIKELY (!ret)) {
      GST_WARNING_OBJECT (demux, "upstream seek failed");
    }

    /* Tell all the stream we moved to a different position (discont) */
    demux->audio_need_discont = TRUE;
    demux->video_need_discont = TRUE;
  } else {
    ret = TRUE;
  }

  if (ret) {
    /* Ok seek succeeded, take the newly configured segment */
    memcpy (&demux->segment, &seeksegment, sizeof (GstSegment));

    /* Tell all the stream a new segment is needed */
    demux->audio_need_segment = TRUE;
    demux->video_need_segment = TRUE;
    /* Clean any potential newsegment event kept for the streams. The first
     * stream needing a new segment will create a new one. */
    if (G_UNLIKELY (demux->new_seg_event)) {
      gst_event_unref (demux->new_seg_event);
      demux->new_seg_event = NULL;
    }
    gst_event_unref (event);
  } else {
    ret = gst_pad_push_event (demux->sinkpad, event);
  }

  return ret;

/* ERRORS */
wrong_format:
  {
    GST_WARNING_OBJECT (demux, "we only support seeking in TIME format");
    gst_event_unref (event);
    return FALSE;
  }
}

static gboolean
gst_flv_demux_handle_seek_push (GstFlvDemux * demux, GstEvent * event)
{
  GstFormat format;

  gst_event_parse_seek (event, NULL, &format, NULL, NULL, NULL, NULL, NULL);

  if (format != GST_FORMAT_TIME) {
    GST_WARNING_OBJECT (demux, "we only support seeking in TIME format");
    gst_event_unref (event);
    return FALSE;
  }

  /* First try upstream */
  if (gst_pad_push_event (demux->sinkpad, gst_event_ref (event))) {
    GST_DEBUG_OBJECT (demux, "Upstream successfully seeked");
    gst_event_unref (event);
    return TRUE;
  }

  if (!demux->indexed) {
    guint64 seek_offset = 0;
    gboolean building_index;

    GST_OBJECT_LOCK (demux);
    /* handle the seek in the chain function */
    demux->seeking = TRUE;
    demux->state = FLV_STATE_SEEK;

    /* copy the event */
    if (demux->seek_event)
      gst_event_unref (demux->seek_event);
    demux->seek_event = gst_event_ref (event);

    /* set the building_index flag so that only one thread can setup the
     * structures for index seeking. */
    building_index = demux->building_index;
    if (!building_index) {
      demux->building_index = TRUE;
      if (!demux->file_size
          && !gst_pad_peer_query_duration (demux->sinkpad, GST_FORMAT_BYTES,
              &demux->file_size)) {
        GST_WARNING_OBJECT (demux, "Failed to query upstream file size");
        GST_OBJECT_UNLOCK (demux);
        return FALSE;
      }

      /* we hope the last tag is a scriptdataobject containing an index
       * the size of the last tag is given in the last guint32 bits
       * then we seek to the beginning of the tag, parse it and hopefully obtain an index */
      seek_offset = demux->file_size - sizeof (guint32);
      GST_DEBUG_OBJECT (demux,
          "File size obtained, seeking to %" G_GUINT64_FORMAT, seek_offset);
    }
    GST_OBJECT_UNLOCK (demux);

    if (!building_index) {
      GST_INFO_OBJECT (demux, "Seeking to last 4 bytes at %" G_GUINT64_FORMAT,
          seek_offset);
      return flv_demux_seek_to_offset (demux, seek_offset);
    }

    /* FIXME: we have to always return true so that we don't block the seek
     * thread.
     * Note: maybe it is OK to return true if we're still building the index */
    return TRUE;
  }

  return flv_demux_handle_seek_push (demux, event);
}

static gboolean
gst_flv_demux_handle_seek_pull (GstFlvDemux * demux, GstEvent * event,
    gboolean seeking)
{
  GstFormat format;
  GstSeekFlags flags;
  GstSeekType start_type, stop_type;
  gint64 start, stop;
  gdouble rate;
  gboolean update, flush, ret = FALSE;
  GstSegment seeksegment;

  gst_event_parse_seek (event, &rate, &format, &flags,
      &start_type, &start, &stop_type, &stop);

  if (format != GST_FORMAT_TIME)
    goto wrong_format;

  /* mark seeking thread entering flushing/pausing */
  GST_OBJECT_LOCK (demux);
  if (seeking)
    demux->seeking = seeking;
  GST_OBJECT_UNLOCK (demux);

  flush = ! !(flags & GST_SEEK_FLAG_FLUSH);
  /* FIXME : the keyframe flag is never used */

  if (flush) {
    /* Flush start up and downstream to make sure data flow and loops are
       idle */
    gst_flv_demux_push_src_event (demux, gst_event_new_flush_start ());
    gst_pad_push_event (demux->sinkpad, gst_event_new_flush_start ());
  } else {
    /* Pause the pulling task */
    gst_pad_pause_task (demux->sinkpad);
  }

  /* Take the stream lock */
  GST_PAD_STREAM_LOCK (demux->sinkpad);

  if (flush) {
    /* Stop flushing upstream we need to pull */
    gst_pad_push_event (demux->sinkpad, gst_event_new_flush_stop (TRUE));
  }

  /* Work on a copy until we are sure the seek succeeded. */
  memcpy (&seeksegment, &demux->segment, sizeof (GstSegment));

  GST_DEBUG_OBJECT (demux, "segment before configure %" GST_SEGMENT_FORMAT,
      &demux->segment);

  /* Apply the seek to our segment */
  gst_segment_do_seek (&seeksegment, rate, format, flags,
      start_type, start, stop_type, stop, &update);

  GST_DEBUG_OBJECT (demux, "segment configured %" GST_SEGMENT_FORMAT,
      &seeksegment);

  if (flush || seeksegment.position != demux->segment.position) {
    /* Do the actual seeking */
    /* index is reliable if it is complete or we do not go to far ahead */
    if (seeking && !demux->indexed &&
        seeksegment.position > demux->index_max_time + 10 * GST_SECOND) {
      GST_DEBUG_OBJECT (demux, "delaying seek to post-scan; "
          " index only up to %" GST_TIME_FORMAT,
          GST_TIME_ARGS (demux->index_max_time));
      /* stop flushing for now */
      if (flush)
        gst_flv_demux_push_src_event (demux, gst_event_new_flush_stop (TRUE));
      /* delegate scanning and index building to task thread to avoid
       * occupying main (UI) loop */
      if (demux->seek_event)
        gst_event_unref (demux->seek_event);
      demux->seek_event = gst_event_ref (event);
      demux->seek_time = seeksegment.position;
      demux->state = FLV_STATE_SEEK;
      /* do not know about succes yet, but we did care and handled it */
      ret = TRUE;
      goto exit;
    }
    /* now index should be as reliable as it can be for current purpose */
    gst_flv_demux_move_to_offset (demux,
        gst_flv_demux_find_offset (demux, &seeksegment), TRUE);
    ret = TRUE;
  } else {
    ret = TRUE;
  }

  if (flush) {
    /* Stop flushing, the sinks are at time 0 now */
    gst_flv_demux_push_src_event (demux, gst_event_new_flush_stop (TRUE));
  }

  if (ret) {
    /* Ok seek succeeded, take the newly configured segment */
    memcpy (&demux->segment, &seeksegment, sizeof (GstSegment));

    /* Notify about the start of a new segment */
    if (demux->segment.flags & GST_SEEK_FLAG_SEGMENT) {
      gst_element_post_message (GST_ELEMENT (demux),
          gst_message_new_segment_start (GST_OBJECT (demux),
              demux->segment.format, demux->segment.position));
    }

    /* Tell all the stream a new segment is needed */
    demux->audio_need_segment = TRUE;
    demux->video_need_segment = TRUE;
    /* Clean any potential newsegment event kept for the streams. The first
     * stream needing a new segment will create a new one. */
    if (G_UNLIKELY (demux->new_seg_event)) {
      gst_event_unref (demux->new_seg_event);
      demux->new_seg_event = NULL;
    }
    if (demux->segment.rate < 0.0) {
      /* we can't generate a segment by locking on
       * to the first timestamp we see */
      GST_DEBUG_OBJECT (demux, "preparing newsegment from %"
          GST_TIME_FORMAT " to %" GST_TIME_FORMAT,
          GST_TIME_ARGS (demux->segment.start),
          GST_TIME_ARGS (demux->segment.stop));
      demux->new_seg_event = gst_event_new_segment (&demux->segment);
    }
  }

exit:
  GST_OBJECT_LOCK (demux);
  seeking = demux->seeking && !seeking;
  demux->seeking = FALSE;
  GST_OBJECT_UNLOCK (demux);

  /* if we detect an external seek having started (and possibly already having
   * flushed), do not restart task to give it a chance.
   * Otherwise external one's flushing will take care to pause task */
  if (seeking) {
    gst_pad_pause_task (demux->sinkpad);
  } else {
    gst_pad_start_task (demux->sinkpad,
        (GstTaskFunction) gst_flv_demux_loop, demux->sinkpad);
  }

  GST_PAD_STREAM_UNLOCK (demux->sinkpad);

  gst_event_unref (event);
  return ret;

  /* ERRORS */
wrong_format:
  {
    GST_WARNING_OBJECT (demux, "we only support seeking in TIME format");
    gst_event_unref (event);
    return ret;
  }
}

/* If we can pull that's prefered */
static gboolean
gst_flv_demux_sink_activate (GstPad * sinkpad, GstObject * parent)
{
  GstQuery *query;
  gboolean pull_mode;

  query = gst_query_new_scheduling ();

  if (!gst_pad_peer_query (sinkpad, query)) {
    gst_query_unref (query);
    goto activate_push;
  }

  pull_mode = gst_query_has_scheduling_mode (query, GST_PAD_MODE_PULL);
  gst_query_unref (query);

  if (!pull_mode)
    goto activate_push;

  GST_DEBUG_OBJECT (sinkpad, "activating pull");
  return gst_pad_activate_mode (sinkpad, GST_PAD_MODE_PULL, TRUE);

activate_push:
  {
    GST_DEBUG_OBJECT (sinkpad, "activating push");
    return gst_pad_activate_mode (sinkpad, GST_PAD_MODE_PUSH, TRUE);
  }
}

static gboolean
gst_flv_demux_sink_activate_mode (GstPad * sinkpad, GstObject * parent,
    GstPadMode mode, gboolean active)
{
  gboolean res;
  GstFlvDemux *demux;

  demux = GST_FLV_DEMUX (parent);

  switch (mode) {
    case GST_PAD_MODE_PUSH:
      demux->random_access = FALSE;
      res = TRUE;
      break;
    case GST_PAD_MODE_PULL:
      if (active) {
        demux->random_access = TRUE;
        res = gst_pad_start_task (sinkpad, (GstTaskFunction) gst_flv_demux_loop,
            sinkpad);
      } else {
        demux->random_access = FALSE;
        res = gst_pad_stop_task (sinkpad);
      }
      break;
    default:
      res = FALSE;
      break;
  }
  return res;
}

static gboolean
gst_flv_demux_sink_event (GstPad * pad, GstObject * parent, GstEvent * event)
{
  GstFlvDemux *demux;
  gboolean ret = FALSE;

  demux = GST_FLV_DEMUX (parent);

  GST_DEBUG_OBJECT (demux, "handling event %s", GST_EVENT_TYPE_NAME (event));

  switch (GST_EVENT_TYPE (event)) {
    case GST_EVENT_FLUSH_START:
      GST_DEBUG_OBJECT (demux, "trying to force chain function to exit");
      demux->flushing = TRUE;
      ret = gst_flv_demux_push_src_event (demux, event);
      break;
    case GST_EVENT_FLUSH_STOP:
      GST_DEBUG_OBJECT (demux, "flushing FLV demuxer");
      gst_flv_demux_flush (demux, TRUE);
      ret = gst_flv_demux_push_src_event (demux, event);
      break;
    case GST_EVENT_EOS:
    {
      GstIndex *index;

      GST_DEBUG_OBJECT (demux, "received EOS");

      index = gst_flv_demux_get_index (GST_ELEMENT (demux));

      if (index) {
        GST_DEBUG_OBJECT (demux, "committing index");
        gst_index_commit (index, demux->index_id);
        gst_object_unref (index);
      }
      if (!demux->no_more_pads) {
        gst_element_no_more_pads (GST_ELEMENT (demux));
        demux->no_more_pads = TRUE;
      }

      if (!gst_flv_demux_push_src_event (demux, event))
        GST_WARNING_OBJECT (demux, "failed pushing EOS on streams");
      ret = TRUE;
      break;
<<<<<<< HEAD
    case GST_EVENT_SEGMENT:
=======
    }
    case GST_EVENT_NEWSEGMENT:
>>>>>>> dfda34ea
    {
      GstSegment in_segment;

      GST_DEBUG_OBJECT (demux, "received new segment");

      gst_event_copy_segment (event, &in_segment);

      if (in_segment.format == GST_FORMAT_TIME) {
        /* time segment, this is perfect, copy over the values. */
        memcpy (&demux->segment, &in_segment, sizeof (in_segment));

        GST_DEBUG_OBJECT (demux, "NEWSEGMENT: %" GST_SEGMENT_FORMAT,
            &demux->segment);

        /* and forward */
        ret = gst_flv_demux_push_src_event (demux, event);
      } else {
        /* non-time format */
        demux->audio_need_segment = TRUE;
        demux->video_need_segment = TRUE;
        ret = TRUE;
        gst_event_unref (event);
      }
      break;
    }
    default:
      ret = gst_flv_demux_push_src_event (demux, event);
      break;
  }

  return ret;
}

static gboolean
gst_flv_demux_src_event (GstPad * pad, GstObject * parent, GstEvent * event)
{
  GstFlvDemux *demux;
  gboolean ret = FALSE;

  demux = GST_FLV_DEMUX (parent);

  GST_DEBUG_OBJECT (demux, "handling event %s", GST_EVENT_TYPE_NAME (event));

  switch (GST_EVENT_TYPE (event)) {
    case GST_EVENT_SEEK:
      if (demux->random_access) {
        ret = gst_flv_demux_handle_seek_pull (demux, event, TRUE);
      } else {
        ret = gst_flv_demux_handle_seek_push (demux, event);
      }
      break;
    default:
      ret = gst_pad_push_event (demux->sinkpad, event);
      break;
  }

  return ret;
}

static gboolean
gst_flv_demux_query (GstPad * pad, GstObject * parent, GstQuery * query)
{
  gboolean res = TRUE;
  GstFlvDemux *demux;

  demux = GST_FLV_DEMUX (parent);

  switch (GST_QUERY_TYPE (query)) {
    case GST_QUERY_DURATION:
    {
      GstFormat format;

      gst_query_parse_duration (query, &format, NULL);

      /* duration is time only */
      if (format != GST_FORMAT_TIME) {
        GST_DEBUG_OBJECT (demux, "duration query only supported for time "
            "format");
        res = FALSE;
        goto beach;
      }

      GST_DEBUG_OBJECT (pad, "duration query, replying %" GST_TIME_FORMAT,
          GST_TIME_ARGS (demux->duration));

      gst_query_set_duration (query, GST_FORMAT_TIME, demux->duration);

      break;
    }
    case GST_QUERY_POSITION:
    {
      GstFormat format;

      gst_query_parse_position (query, &format, NULL);

      /* position is time only */
      if (format != GST_FORMAT_TIME) {
        GST_DEBUG_OBJECT (demux, "position query only supported for time "
            "format");
        res = FALSE;
        goto beach;
      }

      GST_DEBUG_OBJECT (pad, "position query, replying %" GST_TIME_FORMAT,
          GST_TIME_ARGS (demux->segment.position));

      gst_query_set_position (query, GST_FORMAT_TIME, demux->segment.position);

      break;
    }

    case GST_QUERY_SEEKING:{
      GstFormat fmt;

      gst_query_parse_seeking (query, &fmt, NULL, NULL, NULL);

      /* First ask upstream */
      if (fmt == GST_FORMAT_TIME && gst_pad_peer_query (demux->sinkpad, query)) {
        gboolean seekable;

        gst_query_parse_seeking (query, NULL, &seekable, NULL, NULL);
        if (seekable) {
          res = TRUE;
          break;
        }
      }
      res = TRUE;
      /* FIXME, check index this way is not thread safe */
      if (fmt != GST_FORMAT_TIME || !demux->index) {
        gst_query_set_seeking (query, fmt, FALSE, -1, -1);
      } else if (demux->random_access) {
        gst_query_set_seeking (query, GST_FORMAT_TIME, TRUE, 0,
            demux->duration);
      } else {
        GstQuery *peerquery = gst_query_new_seeking (GST_FORMAT_BYTES);
        gboolean seekable = gst_pad_peer_query (demux->sinkpad, peerquery);

        if (seekable)
          gst_query_parse_seeking (peerquery, NULL, &seekable, NULL, NULL);
        gst_query_unref (peerquery);

        if (seekable)
          gst_query_set_seeking (query, GST_FORMAT_TIME, seekable, 0,
              demux->duration);
        else
          gst_query_set_seeking (query, GST_FORMAT_TIME, FALSE, -1, -1);
      }
      break;
    }
    case GST_QUERY_LATENCY:
    default:
      res = gst_pad_query_default (pad, parent, query);
      break;
  }

beach:

  return res;
}

static GstStateChangeReturn
gst_flv_demux_change_state (GstElement * element, GstStateChange transition)
{
  GstFlvDemux *demux;
  GstStateChangeReturn ret;

  demux = GST_FLV_DEMUX (element);

  switch (transition) {
    case GST_STATE_CHANGE_READY_TO_PAUSED:
      /* If this is our own index destroy it as the
       * old entries might be wrong for the new stream */
      if (demux->own_index) {
        gst_object_unref (demux->index);
        demux->index = NULL;
        demux->own_index = FALSE;
      }

      /* If no index was created, generate one */
      if (G_UNLIKELY (!demux->index)) {
        GST_DEBUG_OBJECT (demux, "no index provided creating our own");

        demux->index = g_object_new (gst_mem_index_get_type (), NULL);

        gst_index_get_writer_id (demux->index, GST_OBJECT (demux),
            &demux->index_id);
        demux->own_index = TRUE;
      }
      gst_flv_demux_cleanup (demux);
      break;
    default:
      break;
  }

  ret = GST_ELEMENT_CLASS (parent_class)->change_state (element, transition);
  if (ret == GST_STATE_CHANGE_FAILURE)
    return ret;

  switch (transition) {
    case GST_STATE_CHANGE_PAUSED_TO_READY:
      gst_flv_demux_cleanup (demux);
      break;
    default:
      break;
  }

  return ret;
}

#if 0
static void
gst_flv_demux_set_index (GstElement * element, GstIndex * index)
{
  GstFlvDemux *demux = GST_FLV_DEMUX (element);
  GstIndex *old_index;

  GST_OBJECT_LOCK (demux);

  old_index = demux->index;

  if (index) {
    demux->index = gst_object_ref (index);
    demux->own_index = FALSE;
  } else
    demux->index = NULL;

  if (old_index)
    gst_object_unref (demux->index);

  gst_object_ref (index);

  GST_OBJECT_UNLOCK (demux);

  /* object lock might be taken again */
  if (index)
    gst_index_get_writer_id (index, GST_OBJECT (element), &demux->index_id);

  GST_DEBUG_OBJECT (demux, "Set index %" GST_PTR_FORMAT, demux->index);

  gst_object_unref (index);
}

static GstIndex *
gst_flv_demux_get_index (GstElement * element)
{
  GstIndex *result = NULL;

  GstFlvDemux *demux = GST_FLV_DEMUX (element);

  GST_OBJECT_LOCK (demux);
  if (demux->index)
    result = gst_object_ref (demux->index);
  GST_OBJECT_UNLOCK (demux);

  return result;
}
#endif

static void
gst_flv_demux_dispose (GObject * object)
{
  GstFlvDemux *demux = GST_FLV_DEMUX (object);

  GST_DEBUG_OBJECT (demux, "disposing FLV demuxer");

  if (demux->adapter) {
    gst_adapter_clear (demux->adapter);
    g_object_unref (demux->adapter);
    demux->adapter = NULL;
  }

  if (demux->taglist) {
    gst_tag_list_free (demux->taglist);
    demux->taglist = NULL;
  }

  if (demux->new_seg_event) {
    gst_event_unref (demux->new_seg_event);
    demux->new_seg_event = NULL;
  }

  if (demux->audio_codec_data) {
    gst_buffer_unref (demux->audio_codec_data);
    demux->audio_codec_data = NULL;
  }

  if (demux->video_codec_data) {
    gst_buffer_unref (demux->video_codec_data);
    demux->video_codec_data = NULL;
  }

  if (demux->audio_pad) {
    gst_object_unref (demux->audio_pad);
    demux->audio_pad = NULL;
  }

  if (demux->video_pad) {
    gst_object_unref (demux->video_pad);
    demux->video_pad = NULL;
  }

  if (demux->index) {
    gst_object_unref (demux->index);
    demux->index = NULL;
  }

  if (demux->times) {
    g_array_free (demux->times, TRUE);
    demux->times = NULL;
  }

  if (demux->filepositions) {
    g_array_free (demux->filepositions, TRUE);
    demux->filepositions = NULL;
  }

  GST_CALL_PARENT (G_OBJECT_CLASS, dispose, (object));
}

static void
<<<<<<< HEAD
=======
gst_flv_demux_base_init (gpointer g_class)
{
  GstElementClass *element_class = GST_ELEMENT_CLASS (g_class);

  gst_element_class_add_static_pad_template (element_class, &flv_sink_template);
  gst_element_class_add_static_pad_template (element_class,
      &audio_src_template);
  gst_element_class_add_static_pad_template (element_class,
      &video_src_template);
  gst_element_class_set_details_simple (element_class, "FLV Demuxer",
      "Codec/Demuxer",
      "Demux FLV feeds into digital streams",
      "Julien Moutte <julien@moutte.net>");
}

static void
>>>>>>> dfda34ea
gst_flv_demux_class_init (GstFlvDemuxClass * klass)
{
  GstElementClass *gstelement_class = GST_ELEMENT_CLASS (klass);
  GObjectClass *gobject_class = G_OBJECT_CLASS (klass);

  gobject_class->dispose = gst_flv_demux_dispose;

  gstelement_class->change_state =
      GST_DEBUG_FUNCPTR (gst_flv_demux_change_state);

#if 0
  gstelement_class->set_index = GST_DEBUG_FUNCPTR (gst_flv_demux_set_index);
  gstelement_class->get_index = GST_DEBUG_FUNCPTR (gst_flv_demux_get_index);
#endif

  gst_element_class_add_pad_template (gstelement_class,
      gst_static_pad_template_get (&flv_sink_template));
  gst_element_class_add_pad_template (gstelement_class,
      gst_static_pad_template_get (&audio_src_template));
  gst_element_class_add_pad_template (gstelement_class,
      gst_static_pad_template_get (&video_src_template));
  gst_element_class_set_static_metadata (gstelement_class, "FLV Demuxer",
      "Codec/Demuxer",
      "Demux FLV feeds into digital streams",
      "Julien Moutte <julien@moutte.net>");
}

static void
gst_flv_demux_init (GstFlvDemux * demux)
{
  demux->sinkpad =
      gst_pad_new_from_static_template (&flv_sink_template, "sink");

  gst_pad_set_event_function (demux->sinkpad,
      GST_DEBUG_FUNCPTR (gst_flv_demux_sink_event));
  gst_pad_set_chain_function (demux->sinkpad,
      GST_DEBUG_FUNCPTR (gst_flv_demux_chain));
  gst_pad_set_activate_function (demux->sinkpad,
      GST_DEBUG_FUNCPTR (gst_flv_demux_sink_activate));
  gst_pad_set_activatemode_function (demux->sinkpad,
      GST_DEBUG_FUNCPTR (gst_flv_demux_sink_activate_mode));

  gst_element_add_pad (GST_ELEMENT (demux), demux->sinkpad);

  demux->adapter = gst_adapter_new ();
  demux->taglist = gst_tag_list_new_empty ();
  gst_segment_init (&demux->segment, GST_FORMAT_TIME);

  demux->own_index = FALSE;

  GST_OBJECT_FLAG_SET (demux, GST_ELEMENT_FLAG_INDEXABLE);

  gst_flv_demux_cleanup (demux);
}

static gboolean
plugin_init (GstPlugin * plugin)
{
  GST_DEBUG_CATEGORY_INIT (flvdemux_debug, "flvdemux", 0, "FLV demuxer");

  if (!gst_element_register (plugin, "flvdemux", GST_RANK_PRIMARY,
          gst_flv_demux_get_type ()) ||
      !gst_element_register (plugin, "flvmux", GST_RANK_PRIMARY,
          gst_flv_mux_get_type ()))
    return FALSE;

  return TRUE;
}

GST_PLUGIN_DEFINE (GST_VERSION_MAJOR, GST_VERSION_MINOR,
    flv, "FLV muxing and demuxing plugin",
    plugin_init, VERSION, "LGPL", GST_PACKAGE_NAME, GST_PACKAGE_ORIGIN)<|MERGE_RESOLUTION|>--- conflicted
+++ resolved
@@ -112,10 +112,7 @@
     guint64 pos, gboolean keyframe)
 {
   GstIndexAssociation associations[2];
-<<<<<<< HEAD
-=======
   GstIndex *index;
->>>>>>> dfda34ea
   GstIndexEntry *entry;
 
   GST_LOG_OBJECT (demux,
@@ -2191,12 +2188,8 @@
 static GstFlowReturn
 gst_flv_demux_seek_to_prev_keyframe (GstFlvDemux * demux)
 {
-<<<<<<< HEAD
   GstFlowReturn ret = GST_FLOW_EOS;
-=======
-  GstFlowReturn ret = GST_FLOW_UNEXPECTED;
   GstIndex *index;
->>>>>>> dfda34ea
   GstIndexEntry *entry = NULL;
 
   GST_DEBUG_OBJECT (demux,
@@ -2223,13 +2216,8 @@
         GST_INDEX_LOOKUP_BEFORE, GST_ASSOCIATION_FLAG_KEY_UNIT,
         GST_FORMAT_BYTES, demux->from_offset - 1);
 
-<<<<<<< HEAD
-  if (entry) {
-    gint64 bytes = 0, time = 0;
-=======
     if (entry) {
-      gint64 bytes, time;
->>>>>>> dfda34ea
+      gint64 bytes = 0, time = 0;
 
       gst_index_entry_assoc_map (entry, GST_FORMAT_BYTES, &bytes);
       gst_index_entry_assoc_map (entry, GST_FORMAT_TIME, &time);
@@ -2957,12 +2945,8 @@
         GST_WARNING_OBJECT (demux, "failed pushing EOS on streams");
       ret = TRUE;
       break;
-<<<<<<< HEAD
+    }
     case GST_EVENT_SEGMENT:
-=======
-    }
-    case GST_EVENT_NEWSEGMENT:
->>>>>>> dfda34ea
     {
       GstSegment in_segment;
 
@@ -3204,6 +3188,7 @@
 
   gst_object_unref (index);
 }
+#endif
 
 static GstIndex *
 gst_flv_demux_get_index (GstElement * element)
@@ -3219,7 +3204,6 @@
 
   return result;
 }
-#endif
 
 static void
 gst_flv_demux_dispose (GObject * object)
@@ -3283,25 +3267,6 @@
 }
 
 static void
-<<<<<<< HEAD
-=======
-gst_flv_demux_base_init (gpointer g_class)
-{
-  GstElementClass *element_class = GST_ELEMENT_CLASS (g_class);
-
-  gst_element_class_add_static_pad_template (element_class, &flv_sink_template);
-  gst_element_class_add_static_pad_template (element_class,
-      &audio_src_template);
-  gst_element_class_add_static_pad_template (element_class,
-      &video_src_template);
-  gst_element_class_set_details_simple (element_class, "FLV Demuxer",
-      "Codec/Demuxer",
-      "Demux FLV feeds into digital streams",
-      "Julien Moutte <julien@moutte.net>");
-}
-
-static void
->>>>>>> dfda34ea
 gst_flv_demux_class_init (GstFlvDemuxClass * klass)
 {
   GstElementClass *gstelement_class = GST_ELEMENT_CLASS (klass);
